--- conflicted
+++ resolved
@@ -27,13 +27,8 @@
         <div class="span10 offset1">
           <h1 class="title">Programming with Python</h1>
           <h2 class="subtitle">Creating Functions</h2>
-<<<<<<< HEAD
-<div id="learning-objectives" class="objectives objectives">
-<h2 id="learning-objectives" class="objectives objectives">Learning Objectives</h2>
-=======
 <div id="learning-objectives" class="objectives">
 <h2>Learning Objectives</h2>
->>>>>>> d79d0440
 <ul>
 <li>Define a function that takes parameters.</li>
 <li>Return a value from a function.</li>
