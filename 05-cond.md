--- conflicted
+++ resolved
@@ -209,14 +209,9 @@
 > Explain what the overall effect of this code is:
 >
 > ~~~ {.python}
-<<<<<<< HEAD
-> left = 5.0
-> right = 10.0
->
-=======
 > left = 'L'
 > right = 'R'
->>>>>>> 338f4356
+>
 > temp = left
 > left = right
 > right = temp
