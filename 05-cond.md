---
layout: page
title: Programming with Python
subtitle: Making Choices
minutes: 30
---
> ## Learning Objectives {.objectives}
>
> *   Write conditional statements including `if`, `elif`, and `else` branches.
> *   Correctly evaluate expressions containing `and` and `or`.

In our last lesson, we discovered something suspicious was going on
in our inflammation data by drawing some plots.
How can we use Python to automatically recognize the different features we saw,
and take a different action for each? In this lesson, we'll learn how to write code that
runs only when certain conditions are true.

## Conditionals

We can ask Python to take different actions, depending on a condition, with an `if` statement:

~~~ {.python}
num = 37
if num > 100:
    print('greater')
else:
    print('not greater')
print('done')
~~~
~~~ {.output}
not greater
done

~~~

The second line of this code uses the keyword `if` to tell Python that we want to make a choice.
If the test that follows the `if` statement is true,
the body of the `if`
(i.e., the lines indented underneath it) are executed.
If the test is false,
the body of the `else` is executed instead.
Only one or the other is ever executed:

![Executing a Conditional](fig/python-flowchart-conditional.png)\

Conditional statements don't have to include an `else`.
If there isn't one,
Python simply does nothing if the test is false:

~~~ {.python}
num = 53
print('before conditional...')
if num > 100:
    print('53 is greater than 100')
print('...after conditional')
~~~
~~~ {.output}
before conditional...
...after conditional
~~~

We can also chain several tests together using `elif`,
which is short for "else if".
The following Python code uses `elif` to print the sign of a number.

~~~ {.python}
num = -3

if num > 0:
    print(num, "is positive")
elif num == 0:
    print(num, "is zero")
else:
    print(num, "is negative")
~~~
~~~ {.output}
"-3 is negative"
~~~

One important thing to notice in the code above is that we use a double equals sign `==` to test for equality
rather than a single equals sign
because the latter is used to mean assignment.

We can also combine tests using `and` and `or`.
`and` is only true if both parts are true:

~~~ {.python}
if (1 > 0) and (-1 > 0):
    print('both parts are true')
else:
    print('at least one part is false')
~~~
~~~ {.output}
at least one part is false
~~~

while `or` is true if at least one part is true:

~~~ {.python}
if (1 < 0) or (-1 < 0):
    print('at least one test is true')
~~~
~~~ {.output}
at least one test is true
~~~

## Checking our Data

Now that we've seen how conditionals work,
we can use them to check for the suspicious features we saw in our inflammation data.
In the first couple of plots, the maximum inflammation per day
seemed to rise like a straight line, one unit per day.
We can check for this inside the `for` loop we wrote with the following conditional:

~~~ {.python}
if data.max(axis=0)[0] == 0 and data.max(axis=0)[20] == 20:
    print('Suspicious looking maxima!')
~~~

We also saw a different problem in the third dataset;
the minima per day were all zero (looks like a healthy person snuck into our study).
We can also check for this with an `elif` condition:

~~~{.python}
elif data.min(axis=0).sum() == 0:
    print('Minima add up to zero!')
~~~

And if neither of these conditions are true, we can use `else` to give the all-clear:

~~~ {.python}
else:
    print('Seems OK!')
~~~

Let's test that out:

~~~ {.python}
data = numpy.loadtxt(fname='inflammation-01.csv', delimiter=',')
if data.max(axis=0)[0] == 0 and data.max(axis=0)[20] == 20:
    print('Suspicious looking maxima!')
elif data.min(axis=0).sum() == 0:
    print('Minima add up to zero!')
else:
    print('Seems OK!')
~~~

~~~ {.output}
Suspicious looking maxima!
~~~

~~~ {.python}
data = numpy.loadtxt(fname='inflammation-03.csv', delimiter=',')
if data.max(axis=0)[0] == 0 and data.max(axis=0)[20] == 20:
    print('Suspicious looking maxima!')
elif data.min(axis=0).sum() == 0:
    print('Minima add up to zero!')
else:
    print('Seems OK!')
~~~

~~~ {.output}
Minima add up to zero!
~~~

In this way,
we have asked Python to do something different depending on the condition of our data.
Here we printed messages in all cases,
but we could also imagine not using the `else` catch-all
so that messages are only printed when something is wrong,
freeing us from having to manually examine every plot for features we've seen before.

> ## How many paths? {.challenge}
>
> Which of the following would be printed if you were to run this code? Why did you pick this answer?
>
> 1.  A
> 2.  B
> 3.  C
> 4.  B and C
>
> ~~~ {.python}
> if 4 > 5:
>     print('A')
> elif 4 == 5:
>     print('B')
> elif 4 < 5:
>     print('C')
> ~~~

> ## What is truth? {.challenge}
>
> `True` and `False` are special words in Python called `booleans` which represent true
and false statements. However, they aren't the only values in Python that are true and false.
> In fact, *any* value can be used in an `if` or `elif`.
> After reading and running the code below,
> explain what the rule is for which values are considered true and which are considered false.
>
> ~~~ {.python}
> if '':
>     print('empty string is true')
> if 'word':
>     print('word is true')
> if []:
>     print('empty list is true')
> if [1, 2, 3]:
>     print('non-empty list is true')
> if 0:
>     print('zero is true')
> if 1:
>     print('one is true')
> ~~~

> ## Close enough {.challenge}
>
> Write some conditions that print `True` if the variable `a` is within 10% of the variable `b`
> and `False` otherwise.
> Compare your implementation with your partner's:
> do you get the same answer for all possible pairs of numbers?


> ## In-place operators {.challenge}
>
> Python (and most other languages in the C family) provides [in-place operators](reference.html#in-place-operators)
> that work like this:
>
> ~~~ {.python}
> x = 1  # original value
> x += 1 # add one to x, assigning result back to x
> x *= 3 # multiply x by 3
> print(x)
> ~~~
> ~~~ {.output}
> 6
> ~~~
>
> Write some code that sums the positive and negative numbers in a list separately,
> using in-place operators.
> Do you think the result is more or less readable than writing the same without in-place operators?

<<<<<<< HEAD
> ## Tuples and Exchanges {.challenge}
>
> Explain what the overall effect of this code is:
>
> ~~~ {.python}
> left = 'L'
> right = 'R'
>
> temp = left
> left = right
> right = temp
> ~~~
>
> Compare it to:
>
> ~~~ {.python}
> left, right = right, left
> ~~~
>
> Do they always do the same thing?
> Which do you find easier to read?

> ## Sorting a List Into Buckets {.challenge}
>
> The folder containing our data files has large data sets whose names start with
> "inflammation-", small ones whose names with "small-", and possibly other files
> whose sizes we don't know.  Our goal is to sort those files into three lists
> called `large_files`, `small_files`, and `other_files` respectively.  Add code
> to the template below to do this.  Note that the string method
> [`startswith`](https://docs.python.org/3.5/library/stdtypes.html#str.startswith)
> returns `True` if and only if the string it is called on starts with the string
> passed as an argument.
>
> ~~~ {.python}
> files = ['inflammation-01.csv', 'myscript.py', 'inflammation-02.csv', 'small-01.csv', 'small-02.csv']
> large_files = []
> small_files = []
> other_files = []
> ~~~
>
> Your solution should:
>
> 1.  loop over the names of the files
> 2.  figure out which group each filename belongs
> 3.  append the filename to that list
>
> In the end the three lists should be:
>
> ~~~ {.python}
> large_files = ['inflammation-01.csv', 'inflammation-02.csv']
> small_files = ['small-01.csv', 'small-02.csv']
> other_files = ['myscript.py']
> ~~~
=======
> ## Counting vowels {.challenge}
>
> Write a loop that counts the number of vowels in a string.  Test it on
> a few individual words and full sentences.
>>>>>>> 4c526070
<|MERGE_RESOLUTION|>--- conflicted
+++ resolved
@@ -238,7 +238,6 @@
 > using in-place operators.
 > Do you think the result is more or less readable than writing the same without in-place operators?
 
-<<<<<<< HEAD
 > ## Tuples and Exchanges {.challenge}
 >
 > Explain what the overall effect of this code is:
@@ -292,9 +291,13 @@
 > small_files = ['small-01.csv', 'small-02.csv']
 > other_files = ['myscript.py']
 > ~~~
-=======
-> ## Counting vowels {.challenge}
->
-> Write a loop that counts the number of vowels in a string.  Test it on
-> a few individual words and full sentences.
->>>>>>> 4c526070
+
+> ## Counting Vowels {.challenge}
+>
+> 1.  Write a loop that counts the number of vowels in a character string.
+>
+> 2. Test it on a few individual words and full sentences.
+>
+> 3. Once you are done, compare your solution to your neighbor's.
+>    Did you make the same decisions about how to handle the letter 'y'
+>    (which some people think is a vowel, and some do not)?