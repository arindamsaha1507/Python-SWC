--- conflicted
+++ resolved
@@ -11,13 +11,9 @@
         <span class="icon-bar"></span>
       </button>
 
-<<<<<<< HEAD
+
       {% comment %} Seleccione qué logotipo mostrar. {% endcomment %}
       {% if page.carpentry == "swc" %}
-=======
-      {% comment %} Select what logo to display. {% endcomment %}
-      {% if site.carpentry == "swc" %}
->>>>>>> 0ff9a92c
       <a href="{{ site.swc_site }}" class="pull-left">
         <img class="navbar-logo" src="{{ page.root }}/assets/img/swc-icon-blue.svg" alt="Software Carpentry logo" />
       </a>
@@ -42,13 +38,8 @@
     <div class="collapse navbar-collapse" id="bs-example-navbar-collapse-1">
       <ul class="nav navbar-nav">
 
-<<<<<<< HEAD
 	{% comment %} Mostrar siempre el código de conducta. {% endcomment %}
-        <li><a href="{{ page.root }}{% link CONDUCT.md %}">Código de conducta</a></li>
-=======
-	{% comment %} Always show code of conduct. {% endcomment %}
         <li><a href="{{ page.root }}{% link CODE_OF_CONDUCT.md %}">Code of Conduct</a></li>
->>>>>>> 0ff9a92c
 
         {% if site.kind == "lesson" %}
 	{% comment %} Muestra las instrucciones de configuración. {% endcomment %}
