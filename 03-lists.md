---
layout: page
title: Programming with Python
subtitle: Storing Multiple Values in Lists
minutes: 30
---
> ## Learning Objectives {.objectives}
>
> *   Explain what a list is.
> *   Create and index lists of simple values.

Just as a `for` loop is a way to do operations many times,
a list is a way to store many values.
Unlike NumPy arrays,
lists are built into the language (so we don't have to load a library
to use them).
We create a list by putting values inside square brackets:

~~~ {.python}
odds = [1, 3, 5, 7]
print('odds are:', odds)
~~~

~~~ {.output}
odds are: [1, 3, 5, 7]
~~~

We select individual elements from lists by indexing them:

~~~ {.python}
print('first and last:', odds[0], odds[-1])
~~~

~~~ {.output}
first and last: 1 7
~~~

and if we loop over a list,
the loop variable is assigned elements one at a time:

~~~ {.python}
for number in odds:
    print(number)
~~~

~~~ {.output}
1
3
5
7
~~~

There is one important difference between lists and strings:
we can change the values in a list,
but we cannot change the characters in a string.
For example:

~~~ {.python}
names = ['Newton', 'Darwing', 'Turing'] # typo in Darwin's name
print('names is originally:', names)
names[1] = 'Darwin' # correct the name
print('final value of names:', names)
~~~

~~~ {.output}
names is originally: ['Newton', 'Darwing', 'Turing']
final value of names: ['Newton', 'Darwin', 'Turing']
~~~

works, but:

~~~ {.python}
name = 'Bell'
name[0] = 'b'
~~~

~~~ {.error}
---------------------------------------------------------------------------
TypeError                                 Traceback (most recent call last)
<ipython-input-8-220df48aeb2e> in <module>()
      1 name = 'Bell'
----> 2 name[0] = 'b'

TypeError: 'str' object does not support item assignment
~~~

does not.

> ## Ch-Ch-Ch-Changes {.callout}
>
> Data which can be modified in place is called [mutable](reference.html#mutable),
> while data which cannot be modified is called [immutable](reference.html#immutable).
> Strings and numbers are immutable. This does not mean that variables with string or number values are constants,
> but when we want to change the value of a string or number variable, we can only replace the old value
> with a completely new value.
>
> Lists and arrays, on the other hand, are mutable: we can modify them after they have been created. We can
> change individual elements, append new elements, or reorder the whole list.  For some operations, like
> sorting, we can choose whether to use a function that modifies the data in place or a function that returns a
> modified copy and leaves the original unchanged.
>
> Be careful when modifying data in place.  If two variables refer to the same list, and you modify the list
> value, it will change for both variables! If you want variables with mutable values to be independent, you
> must make a copy of the value when you assign it.
>
> Because of pitfalls like this, code which modifies data in place can be more difficult to understand. However,
> it is often far more efficient to modify a large data structure in place than to create a modified copy for
> every small change. You should consider both of these aspects when writing your code.


> ## Nested Lists {.callout}
> Since lists can contain any Python variable, it can even contain other lists.
>
> For example, we could represent the products in the shelves of a small grocery shop:
>
> ~~~ {.python}
> x = [['pepper', 'zucchini', 'onion'],
>      ['cabbage', 'lettuce', 'garlic'],
>      ['apple', 'pear', 'banana']]
> ~~~
>
>
> Here is a visual example of how indexing a list of lists `x` works:
>
> <a href='https://twitter.com/hadleywickham/status/643381054758363136'>
> ![The first element of a list. Adapted from @hadleywickham's tweet about R > lists.](img/indexing_lists_python.png)</a>
>
> Using the previously declared list `x`, these would be the results of the
> index operations shown in the image:
>
> ~~~ {.python}
> print([x[0]])
> ~~~
>
> ~~~ {.output}
> [['pepper', 'zucchini', 'onion']]
> ~~~
>
> ~~~ {.python}
> print(x[0])
> ~~~
>
> ~~~ {.output}
> ['pepper', 'zucchini', 'onion']
> ~~~
>
> ~~~ {.python}
> print(x[0][0])
> ~~~
>
> ~~~ {.output}
> 'pepper'
> ~~~
>
> Thanks to [Hadley Wickham](https://twitter.com/hadleywickham/status/643381054758363136)
> for the image above.

There are many ways to change the contents of lists besides assigning new values to
individual elements:

~~~ {.python}
odds.append(11)
print('odds after adding a value:', odds)
~~~
~~~ {.output}
odds after adding a value: [1, 3, 5, 7, 11]
~~~

~~~ {.python}
del odds[0]
print('odds after removing the first element:', odds)
~~~
~~~ {.output}
odds after removing the first element: [3, 5, 7, 11]
~~~

~~~ {.python}
odds.reverse()
print('odds after reversing:', odds)
~~~
~~~ {.output}
odds after reversing: [11, 7, 5, 3]
~~~

While modifying in place, it is useful to remember that Python treats lists in a slightly counterintuitive way.

If we make a list and (attempt to) copy it then modify in place, we can cause all sorts of trouble:

~~~ {.python}
odds = [1, 3, 5, 7]
primes = odds
primes += [2]
print('primes:', primes)
print('odds:', odds)
~~~
~~~ {.output}
primes: [1, 3, 5, 7, 2]
odds: [1, 3, 5, 7, 2]
~~~

This is because Python stores a list in memory, and then can use multiple names to refer to the same list.
If all we want to do is copy a (simple) list, we can use the `list` function, so we do not modify a list we did not mean to:

~~~ {.python}
odds = [1, 3, 5, 7]
primes = list(odds)
primes += [2]
print('primes:', primes)
print('odds:', odds)
~~~
~~~ {.output}
primes: [1, 3, 5, 7, 2]
odds: [1, 3, 5, 7]
~~~

This is different from how variables worked in lesson 1, and more similar to how a spreadsheet works.

> ## Turn a string into a list {.challenge}
>
> Use a for-loop to convert the string "hello" into a list of letters:
>
> ~~~ {.python}
> ["h", "e", "l", "l", "o"]
> ~~~
> Hint: You can create an empty list like this:

> ~~~ {.python}
> my_list = []
> ~~~

Subsets of lists and strings can be accessed by specifying ranges of values in brackets, similar to how we accessed ranges of positions in a Numpy matrix. This is commonly referred to as "slicing" the list/string.

~~~ {.python}
<<<<<<< HEAD
common_name = "common fruit fly"
title = common_name[:]
print(title)

binomial_name = "Drosophila melanogaster"
group = binomial_name[0:10]
print("group", group)

species = binomial_name[11:24]
print("species", species)

chromosomes = ["X", "Y", "2", "3", "4"]
autosomes = chromosomes[2:5]
print("autosomes", autosomes)

last = chromosomes[-1]
print("last", last)

~~~
~~~ {.output}
common fruit fly
group Drosophila
species melanogaster
autosomes ["2", "3", "4"]
last 4
~~~

>## Slicing from the end {.challenge}
> Use slicing to access only the last four characters of a string or entries of a list.
>
> ~~~ {.python}
> string_for_slicing = "Observation date: 02-Feb-2013"
> list_for_slicing = [["fluorine", "F"], ["chlorine", "Cl"], ["bromine", "Br"], ["iodine", "I"], ["astatine", "At"]]
> ~~~
> ~~~ {.output}
> "2013"
> [["chlorine", "Cl"], ["bromine", "Br"], ["iodine", "I"], ["astatine", "At"]]
> ~~~
> Would your solution work regardless of whether you knew beforehand the length of the string or list (e.g. if you wanted to apply the solution to a set of lists of different lengths)? If not, try to change your approach to make it more robust.

>## Non-continuous slices {.challenge}
>So far we've seen how to use slicing to take single blocks of successive entries from a sequence. But what if we want to take a subset of entries that aren't next to each other in the sequence?
>
>You can achieve this by providing a third argument to the range within the brackets, called the _step size_. The example below shows how you can take every third entry in a list:
>
>~~~{.python}
>primes = [2, 3, 5, 7, 11, 13, 17, 19, 23, 29, 31, 37]
>subset = primes[0:12:3]
>print("subset", subset)
>~~~
>~~~{.output}
>subset [2, 7, 17, 29]
>~~~
>
>Notice that the slice taken begins with the first entry in the range, followed by entries taken at equally-spaced intervals (the steps) thereafter. If you wanted to begin the subset with the third entry, you would need to specify that as the starting point of the sliced range:
>
>~~~{.python}
primes = [2, 3, 5, 7, 11, 13, 17, 19, 23, 29, 31, 37]
subset = primes[2:12:3]
print("subset", subset)
>~~~
>~~~{.output}
subset [5, 13, 23, 37]
>~~~
>
>Use the step size argument to create a new string that contains only every other character in the string "In an octopus's garden in the shade"  
>
> ~~~{.python}
> beatles = "In an octopus's garden in the shade"
> ~~~
> ~~~{.output}
> I notpssgre ntesae
> ~~~

=======
date = "Monday 4 January 2016"
months = ["jan", "feb", "mar", "apr", "may", "jun", "jul", "aug", "sep", "oct", "nov", "dec"]
day = date[0:6]
year = date[17:21]
summer = months[5:8]
last = months[-1]
print("day", day)
print("year", year)
print("summer", summer)
print("last", last)
~~~
~~~ {.output}
day Monday
year 2016
summer ["jun", "jul", "aug"]
last dec
~~~

>## Slicing from the end {.challenge}
> Use slicing to access only the last five characters of a string or entries of a list.
> 
> ~~~ {.python}
> string_for_slicing = "abcdefghijklmnopqrstuvwxyz"
> list_for_slicing = [1, "two", "III", 4.0, 5, "six"]
> ~~~
> ~~~ {.output}
> "vwxyz"
> ["two", "III", 4.0, 5, "six"]
> ~~~
> Would your solution work for a string or list of any length greater than four? If not, try to change your approach to make it more robust.

If you want to take a slice from the beginning of a sequence, you can omit the first index in the range:

~~~{.python}
date = "Monday 4 January 2016"
day = date[0:6]
print("Using 0 to begin range:", day)
day = date[:6]
print("Omitting beginning index:", day)
~~~
~~~{.output}
Using 0 to begin range: Monday
Omitting beginning index: Monday
~~~

And equally, you can omit the ending index in the range to take a slice to the very end of the sequence:

~~~{.python}
months = ["jan", "feb", "mar", "apr", "may", "jun", "jul", "aug", "sep", "oct", "nov", "dec"]
sond = months[8:12]
print("With known last position:", sond)
sond = months[8:len(months)]
print("Using len() to get last entry:", sond)
sond = months[8:]
("Omitting ending index:", sond)
~~~
~~~{.output}
With known last position: ["sep", "oct", "nov", "dec"]
Using len() to get last entry: ["sep", "oct", "nov", "dec"]
Omitting ending index: ["sep", "oct", "nov", "dec"]
~~~
>>>>>>> 694946a1

> ## Tuples and exchanges {.challenge}
>
> Explain what the overall effect of this code is:
>
> ~~~ {.python}
> left = 'L'
> right = 'R'
>
> temp = left
> left = right
> right = temp
> ~~~
>
> Compare it to:
>
> ~~~ {.python}
> left, right = right, left
> ~~~
>
> Do they always do the same thing?
> Which do you find easier to read?



> ## Overloading {.challenge}
>
> `+` usually means addition, but when used on strings or lists, it means "concatenate".
> Given that, what do you think the multiplication operator `*` does on lists?
> In particular, what will be the output of the following code?
>
>~~~ {.python}
> counts = [2, 4, 6, 8, 10]
> repeats = counts * 2
> print(repeats)
>~~~
>
> 1.  `[2, 4, 6, 8, 10, 2, 4, 6, 8, 10]`
> 2.  `[4, 8, 12, 16, 20]`
> 3.  `[[2, 4, 6, 8, 10],[2, 4, 6, 8, 10]]`
> 4.  `[2, 4, 6, 8, 10, 4, 8, 12, 16, 20]`
>
> The technical term for this is *operator overloading*:
> a single operator, like `+` or `*`,
> can do different things depending on what it's applied to.<|MERGE_RESOLUTION|>--- conflicted
+++ resolved
@@ -231,7 +231,6 @@
 Subsets of lists and strings can be accessed by specifying ranges of values in brackets, similar to how we accessed ranges of positions in a Numpy matrix. This is commonly referred to as "slicing" the list/string.
 
 ~~~ {.python}
-<<<<<<< HEAD
 common_name = "common fruit fly"
 title = common_name[:]
 print(title)
@@ -297,7 +296,7 @@
 subset [5, 13, 23, 37]
 >~~~
 >
->Use the step size argument to create a new string that contains only every other character in the string "In an octopus's garden in the shade"  
+>Use the step size argument to create a new string that contains only every other character in the string "In an octopus's garden in the shade"
 >
 > ~~~{.python}
 > beatles = "In an octopus's garden in the shade"
@@ -305,38 +304,6 @@
 > ~~~{.output}
 > I notpssgre ntesae
 > ~~~
-
-=======
-date = "Monday 4 January 2016"
-months = ["jan", "feb", "mar", "apr", "may", "jun", "jul", "aug", "sep", "oct", "nov", "dec"]
-day = date[0:6]
-year = date[17:21]
-summer = months[5:8]
-last = months[-1]
-print("day", day)
-print("year", year)
-print("summer", summer)
-print("last", last)
-~~~
-~~~ {.output}
-day Monday
-year 2016
-summer ["jun", "jul", "aug"]
-last dec
-~~~
-
->## Slicing from the end {.challenge}
-> Use slicing to access only the last five characters of a string or entries of a list.
-> 
-> ~~~ {.python}
-> string_for_slicing = "abcdefghijklmnopqrstuvwxyz"
-> list_for_slicing = [1, "two", "III", 4.0, 5, "six"]
-> ~~~
-> ~~~ {.output}
-> "vwxyz"
-> ["two", "III", 4.0, 5, "six"]
-> ~~~
-> Would your solution work for a string or list of any length greater than four? If not, try to change your approach to make it more robust.
 
 If you want to take a slice from the beginning of a sequence, you can omit the first index in the range:
 
@@ -368,7 +335,6 @@
 Using len() to get last entry: ["sep", "oct", "nov", "dec"]
 Omitting ending index: ["sep", "oct", "nov", "dec"]
 ~~~
->>>>>>> 694946a1
 
 > ## Tuples and exchanges {.challenge}
 >
@@ -391,8 +357,6 @@
 >
 > Do they always do the same thing?
 > Which do you find easier to read?
-
-
 
 > ## Overloading {.challenge}
 >
