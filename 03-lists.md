---
layout: page
title: Programming with Python
subtitle: Storing Multiple Values in Lists
minutes: 30
---
> ## Learning Objectives {.objectives}
>
> *   Explain what a list is.
> *   Create and index lists of simple values.

Just as a `for` loop is a way to do operations many times,
a list is a way to store many values.
Unlike NumPy arrays,
lists are built into the language (so we don't have to load a library
to use them).
We create a list by putting values inside square brackets:

~~~ {.python}
odds = [1, 3, 5, 7]
print('odds are:', odds)
~~~

~~~ {.output}
odds are: [1, 3, 5, 7]
~~~

We select individual elements from lists by indexing them:

~~~ {.python}
print('first and last:', odds[0], odds[-1])
~~~

~~~ {.output}
first and last: 1 7
~~~

and if we loop over a list,
the loop variable is assigned elements one at a time:

~~~ {.python}
for number in odds:
    print(number)
~~~

~~~ {.output}
1
3
5
7
~~~

There is one important difference between lists and strings:
we can change the values in a list,
but we cannot change the characters in a string.
For example:

~~~ {.python}
names = ['Newton', 'Darwing', 'Turing'] # typo in Darwin's name
print('names is originally:', names)
names[1] = 'Darwin' # correct the name
print('final value of names:', names)
~~~

~~~ {.output}
names is originally: ['Newton', 'Darwing', 'Turing']
final value of names: ['Newton', 'Darwin', 'Turing']
~~~

works, but:

~~~ {.python}
name = 'Bell'
name[0] = 'b'
~~~

~~~ {.error}
---------------------------------------------------------------------------
TypeError                                 Traceback (most recent call last)
<ipython-input-8-220df48aeb2e> in <module>()
      1 name = 'Bell'
----> 2 name[0] = 'b'

TypeError: 'str' object does not support item assignment
~~~

does not.

> ## Ch-Ch-Ch-Changes {.callout}
>
> Data which can be modified in place is called [mutable](reference.html#mutable),
> while data which cannot be modified is called [immutable](reference.html#immutable).
> Strings and numbers are immutable. This does not mean that variables with string or number values are constants,
> but when we want to change the value of a string or number variable, we can only replace the old value
> with a completely new value.
>
> Lists and arrays, on the other hand, are mutable: we can modify them after they have been created. We can
> change individual elements, append new elements, or reorder the whole list.  For some operations, like
> sorting, we can choose whether to use a function that modifies the data in place or a function that returns a
> modified copy and leaves the original unchanged.
>
> Be careful when modifying data in place.  If two variables refer to the same list, and you modify the list
> value, it will change for both variables! If you want variables with mutable values to be independent, you
> must make a copy of the value when you assign it.
>
> Because of pitfalls like this, code which modifies data in place can be more difficult to understand. However,
> it is often far more efficient to modify a large data structure in place than to create a modified copy for
> every small change. You should consider both of these aspects when writing your code.


> ## Nested Lists {.callout}
> Since lists can contain any Python variable, it can even contain other lists.
>
> For example, we could represent the products in the shelves of a small grocery shop:
>
> ~~~ {.python}
> x = [['pepper', 'zucchini', 'onion'],
>      ['cabbage', 'lettuce', 'garlic'],
>      ['apple', 'pear', 'banana']]
> ~~~
>
>
> Here is a visual example of how indexing a list of lists `x` works:
>
> <a href='https://twitter.com/hadleywickham/status/643381054758363136'>
> ![The first element of a list. Adapted from @hadleywickham's tweet about R > lists.](img/indexing_lists_python.png)</a>
>
> Using the previously declared list `x`, these would be the results of the
> index operations shown in the image:
>
> ~~~ {.python}
> print([x[0]])
> ~~~
>
> ~~~ {.output}
> [['pepper', 'zucchini', 'onion']]
> ~~~
>
> ~~~ {.python}
> print(x[0])
> ~~~
>
> ~~~ {.output}
> ['pepper', 'zucchini', 'onion']
> ~~~
>
> ~~~ {.python}
> print(x[0][0])
> ~~~
>
> ~~~ {.output}
> 'pepper'
> ~~~
>
> Thanks to [Hadley Wickham](https://twitter.com/hadleywickham/status/643381054758363136)
> for the image above.

There are many ways to change the contents of lists besides assigning new values to
individual elements:

~~~ {.python}
odds.append(11)
print('odds after adding a value:', odds)
~~~
~~~ {.output}
odds after adding a value: [1, 3, 5, 7, 11]
~~~

~~~ {.python}
del odds[0]
print('odds after removing the first element:', odds)
~~~
~~~ {.output}
odds after removing the first element: [3, 5, 7, 11]
~~~

~~~ {.python}
odds.reverse()
print('odds after reversing:', odds)
~~~
~~~ {.output}
odds after reversing: [11, 7, 5, 3]
~~~

While modifying in place, it is useful to remember that Python treats lists in a slightly counterintuitive way.

If we make a list and (attempt to) copy it then modify in place, we can cause all sorts of trouble:

~~~ {.python}
odds = [1, 3, 5, 7]
primes = odds
primes += [2]
print('primes:', primes)
print('odds:', odds)
~~~
~~~ {.output}
primes: [1, 3, 5, 7, 2]
odds: [1, 3, 5, 7, 2]
~~~

This is because Python stores a list in memory, and then can use multiple names to refer to the same list.
If all we want to do is copy a (simple) list, we can use the `list` function, so we do not modify a list we did not mean to:

~~~ {.python}
odds = [1, 3, 5, 7]
primes = list(odds)
primes += [2]
print('primes:', primes)
print('odds:', odds)
~~~
~~~ {.output}
primes: [1, 3, 5, 7, 2]
odds: [1, 3, 5, 7]
~~~

This is different from how variables worked in lesson 1, and more similar to how a spreadsheet works.

> ## Turn a string into a list {.challenge}
>
> Use a for-loop to convert the string "hello" into a list of letters:
>
> ~~~ {.python}
> ["h", "e", "l", "l", "o"]
> ~~~
> Hint: You can create an empty list like this:
<<<<<<< HEAD

> ~~~ {.python}
> my_list = []
> ~~~

Subsets of lists and strings can be accessed by specifying ranges of values in brackets, similar to how we accessed ranges of positions in a Numpy matrix. This is commonly referred to as "slicing" the list/string.

~~~ {.python}
common_name = "common fruit fly"
title = common_name[:]
print(title)

binomial_name = "Drosophila melanogaster"
group = binomial_name[0:10]
print("group", group)

species = binomial_name[11:24]
print("species", species)

chromosomes = ["X", "Y", "2", "3", "4"]
autosomes = chromosomes[2:5]
print("autosomes", autosomes)

last = chromosomes[-1]
print("last", last)

~~~
~~~ {.output}
common fruit fly
group Drosophila
species melanogaster
autosomes ["2", "3", "4"]
last 4
~~~

>## Slicing from the end {.challenge}
> Use slicing to access only the last four characters of a string or entries of a list.
>
> ~~~ {.python}
> string_for_slicing = "Observation date: 02-Feb-2013"
> list_for_slicing = [["fluorine", "F"], ["chlorine", "Cl"], ["bromine", "Br"], ["iodine", "I"], ["astatine", "At"]]
> ~~~
> ~~~ {.output}
> "2013"
> [["chlorine", "Cl"], ["bromine", "Br"], ["iodine", "I"], ["astatine", "At"]]
> ~~~
> Would your solution work regardless of whether you knew beforehand the length of the string or list (e.g. if you wanted to apply the solution to a set of lists of different lengths)? If not, try to change your approach to make it more robust.
=======
> ~~~ {.python}
> my_list = []
> ~~~

So far we've seen how to use slicing to take single blocks of successive entries from a sequence. But what if we want to take a subset of entries that aren't next to eachother in the sequence?

You can achieve this by providing a third argument to the range within the brackets, called the _step size_. The example below shows how you can take every third entry in a list:

~~~{.python}
primes = [2, 3, 5, 7, 11, 13, 17, 19, 23, 29, 31, 37]
subset = primes[0:12:3]
print("subset", subset)
~~~
~~~{.output}
subset [2, 7, 17, 29]
~~~

Notice that the slice taken begins with the first entry in the range, followed by entries taken at equally-spaced intervals (the steps) thereafter. If you wanted to begin the subset with the third entry, you would need to specify that as the starting point of the sliced range:

~~~{.python}
primes = [2, 3, 5, 7, 11, 13, 17, 19, 23, 29, 31, 37]
subset = primes[2:12:3]
print("subset", subset)
~~~
~~~{.output}
subset [5, 13, 23, 37]
~~~

>## Non-continuous slices {.challenge}
>Use the step size argument to create a new string that contains only every other character in the string "In an octopus's garden in the shade"  
>
> ~~~{.python}
> beatles = "In an octopus's garden in the shade"
> ~~~
> ~~~{.output}
> I notpssgre ntesae
> ~~~
>>>>>>> 4d8159aa

> ## Tuples and exchanges {.challenge}
>
> Explain what the overall effect of this code is:
>
> ~~~ {.python}
> left = 'L'
> right = 'R'
>
> temp = left
> left = right
> right = temp
> ~~~
>
> Compare it to:
>
> ~~~ {.python}
> left, right = right, left
> ~~~
>
> Do they always do the same thing?
<<<<<<< HEAD
> Which do you find easier to read?


> ## Overloading {.challenge}
>
> `+` usually means addition, but when used on strings or lists, it means "concatenate".
> Given that, what do you think the multiplication operator `*` does on lists?
> In particular, what will be the output of the following code?
>
>~~~ {.python}
> counts = [2, 4, 6, 8, 10]
> repeats = counts * 2
> print(repeats)
>~~~
>
> 1.  `[2, 4, 6, 8, 10, 2, 4, 6, 8, 10]`
> 2.  `[4, 8, 12, 16, 20]`
> 3.  `[[2, 4, 6, 8, 10],[2, 4, 6, 8, 10]]`
> 4.  `[2, 4, 6, 8, 10, 4, 8, 12, 16, 20]`
>
> The technical term for this is *operator overloading*:
> a single operator, like `+` or `*`,
> can do different things depending on what it's applied to.
=======
> Which do you find easier to read?
>>>>>>> 4d8159aa
<|MERGE_RESOLUTION|>--- conflicted
+++ resolved
@@ -223,7 +223,6 @@
 > ["h", "e", "l", "l", "o"]
 > ~~~
 > Hint: You can create an empty list like this:
-<<<<<<< HEAD
 
 > ~~~ {.python}
 > my_list = []
@@ -271,36 +270,32 @@
 > [["chlorine", "Cl"], ["bromine", "Br"], ["iodine", "I"], ["astatine", "At"]]
 > ~~~
 > Would your solution work regardless of whether you knew beforehand the length of the string or list (e.g. if you wanted to apply the solution to a set of lists of different lengths)? If not, try to change your approach to make it more robust.
-=======
-> ~~~ {.python}
-> my_list = []
-> ~~~
-
-So far we've seen how to use slicing to take single blocks of successive entries from a sequence. But what if we want to take a subset of entries that aren't next to eachother in the sequence?
-
-You can achieve this by providing a third argument to the range within the brackets, called the _step size_. The example below shows how you can take every third entry in a list:
-
-~~~{.python}
-primes = [2, 3, 5, 7, 11, 13, 17, 19, 23, 29, 31, 37]
-subset = primes[0:12:3]
-print("subset", subset)
-~~~
-~~~{.output}
-subset [2, 7, 17, 29]
-~~~
-
-Notice that the slice taken begins with the first entry in the range, followed by entries taken at equally-spaced intervals (the steps) thereafter. If you wanted to begin the subset with the third entry, you would need to specify that as the starting point of the sliced range:
-
-~~~{.python}
+
+>## Non-continuous slices {.challenge}
+>So far we've seen how to use slicing to take single blocks of successive entries from a sequence. But what if we want to take a subset of entries that aren't next to each other in the sequence?
+
+>You can achieve this by providing a third argument to the range within the brackets, called the _step size_. The example below shows how you can take every third entry in a list:
+
+>~~~{.python}
+>primes = [2, 3, 5, 7, 11, 13, 17, 19, 23, 29, 31, 37]
+>subset = primes[0:12:3]
+>print("subset", subset)
+>~~~
+>~~~{.output}
+>subset [2, 7, 17, 29]
+>~~~
+
+>Notice that the slice taken begins with the first entry in the range, followed by entries taken at equally-spaced intervals (the steps) thereafter. If you wanted to begin the subset with the third entry, you would need to specify that as the starting point of the sliced range:
+
+>~~~{.python}
 primes = [2, 3, 5, 7, 11, 13, 17, 19, 23, 29, 31, 37]
 subset = primes[2:12:3]
 print("subset", subset)
-~~~
-~~~{.output}
+>~~~
+>~~~{.output}
 subset [5, 13, 23, 37]
-~~~
-
->## Non-continuous slices {.challenge}
+>~~~
+
 >Use the step size argument to create a new string that contains only every other character in the string "In an octopus's garden in the shade"  
 >
 > ~~~{.python}
@@ -309,7 +304,7 @@
 > ~~~{.output}
 > I notpssgre ntesae
 > ~~~
->>>>>>> 4d8159aa
+
 
 > ## Tuples and exchanges {.challenge}
 >
@@ -331,8 +326,8 @@
 > ~~~
 >
 > Do they always do the same thing?
-<<<<<<< HEAD
 > Which do you find easier to read?
+
 
 
 > ## Overloading {.challenge}
@@ -354,7 +349,4 @@
 >
 > The technical term for this is *operator overloading*:
 > a single operator, like `+` or `*`,
-> can do different things depending on what it's applied to.
-=======
-> Which do you find easier to read?
->>>>>>> 4d8159aa
+> can do different things depending on what it's applied to.