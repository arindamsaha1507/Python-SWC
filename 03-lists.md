--- conflicted
+++ resolved
@@ -133,19 +133,6 @@
 [11, 7, 5, 3]
 ~~~
 
-<<<<<<< HEAD
-
-> ## Turn a string into a list {.challenge}
->
-> Use a for-loop to convert the string "hello" into a list of letters:
-> ~~~ {.python}
-> ["h", "e", "l", "l", "o"]
-> ~~~
-> Hint: You can create an empty list like this:
-> ~~~ {.python}
-> my_list = []
-> ~~~
-=======
 While modifying in place, it is useful to remember that python treats lists in a slightly counterintuitive way.
 
 If we make a list and (attempt to) copy it then modify in place, we can cause all sorts of trouble:
@@ -178,4 +165,16 @@
 ~~~
 
 This is different from how variables worked in lesson 1, and more similar to how a spreadsheet works.
->>>>>>> 903b9a22
+
+## Turn a string into a list {.challenge}
+
+Use a for-loop to convert the string "hello" into a list of letters:
+
+~~~ {.python}
+["h", "e", "l", "l", "o"]
+~~~
+Hint: You can create an empty list like this:
+
+~~~ {.python}
+my_list = []
+~~~