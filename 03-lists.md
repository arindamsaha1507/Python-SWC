--- conflicted
+++ resolved
@@ -252,7 +252,7 @@
 
 >## Slicing from the end {.challenge}
 > Use slicing to access only the last four characters of a string or entries of a list.
-> 
+>
 > ~~~ {.python}
 > string_for_slicing = "Observation date: 02-Feb-2013"
 > list_for_slicing = [("fluorine", "F"), ("chlorine", "Cl"), ("bromine", "Br"), ("iodine", "I"), ("astatine", "At")]
@@ -284,7 +284,7 @@
 >
 > Do they always do the same thing?
 > Which do you find easier to read?
-<<<<<<< HEAD
+
 
 > ## Overloading {.challenge}
 >
@@ -305,6 +305,4 @@
 >
 > The technical term for this is *operator overloading*:
 > a single operator, like `+` or `*`,
-> can do different things depending on what it's applied to.
-=======
->>>>>>> 2bd9c41c
+> can do different things depending on what it's applied to.