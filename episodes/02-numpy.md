---
title: Analyzing Patient Data
teaching: 40
exercises: 20
questions:
- "How can I process tabular data files in Python?"
objectives:
- "Explain what a library is and what libraries are used for."
- "Import a Python library and use the functions it contains."
- "Read tabular data from a file into a program."
- "Select individual values and subsections from data."
- "Perform operations on arrays of data."
keypoints:
- "Import a library into a program using `import libraryname`."
- "Use the `numpy` library to work with arrays in Python."
- "The expression `array.shape` gives the shape of an array."
- "Use `array[x, y]` to select a single element from a 2D array."
- "Array indices start at 0, not 1."
- "Use `low:high` to specify a `slice` that includes the indices from `low` to `high-1`."
<<<<<<< HEAD
- "Use `# some kind of explanation` to add comments to programs."
- "Use `numpy.mean(array)`, `numpy.amax(array)`, and `numpy.amin(array)` to calculate simple statistics."
=======
- "Use `numpy.mean(array)`, `numpy.max(array)`, and `numpy.min(array)` to calculate simple statistics."
>>>>>>> 22ab3290
- "Use `numpy.mean(array, axis=0)` or `numpy.mean(array, axis=1)` to calculate statistics across the specified axis."
---

Words are useful, but what's more useful are the sentences and stories we build with them.
Similarly, while a lot of powerful, general tools are built into Python,
specialized tools built up from these basic units live in
[libraries]({{ page.root }}/reference.html#library)
that can be called upon when needed.

## Loading data into Python

To begin processing the clinical trial inflammation data, we need to load it into Python.
We can do that using a library called
[NumPy](https://numpy.org/doc/stable "NumPy Documentation"), which stands for Numerical Python.
In general, you should use this library when you want to do fancy things with lots of numbers,
especially if you have matrices or arrays. To tell Python that we'd like to start using NumPy,
we need to [import]({{ page.root }}/reference.html#import) it:

~~~
import numpy
~~~
{: .language-python}

Importing a library is like getting a piece of lab equipment out of a storage locker and setting it
up on the bench. Libraries provide additional functionality to the basic Python package, much like
a new piece of equipment adds functionality to a lab space. Just like in the lab, importing too
many libraries can sometimes complicate and slow down your programs - so we only import what we
need for each program.

Once we've imported the library, we can ask the library to read our data file for us:

~~~
numpy.loadtxt(fname='inflammation-01.csv', delimiter=',')
~~~
{: .language-python}

~~~
array([[ 0.,  0.,  1., ...,  3.,  0.,  0.],
       [ 0.,  1.,  2., ...,  1.,  0.,  1.],
       [ 0.,  1.,  1., ...,  2.,  1.,  1.],
       ...,
       [ 0.,  1.,  1., ...,  1.,  1.,  1.],
       [ 0.,  0.,  0., ...,  0.,  2.,  0.],
       [ 0.,  0.,  1., ...,  1.,  1.,  0.]])
~~~
{: .output}

The expression `numpy.loadtxt(...)` is a
[function call]({{ page.root }}/reference.html#function-call)
that asks Python to run the [function]({{ page.root }}/reference.html#function) `loadtxt` which
belongs to the `numpy` library.
The dot notation in Python is used most of all as an object attribute/property specifier or for invoking its method. `object.property` will give you the object.property value,
`object_name.method()` will invoke on object_name method.

As an example, John Smith is the John that belongs to the Smith family.
We could use the dot notation to write his name `smith.john`,
just as `loadtxt` is a function that belongs to the `numpy` library.

`numpy.loadtxt` has two [parameters]({{ page.root }}/reference.html#parameter): the name of the file
we want to read and the [delimiter]({{ page.root }}/reference.html#delimiter) that separates values
on a line. These both need to be character strings
(or [strings]({{ page.root }}/reference.html#string) for short), so we put them in quotes.

Since we haven't told it to do anything else with the function's output,
the [notebook]({{ page.root }}/reference.html#notebook) displays it.
In this case,
that output is the data we just loaded.
By default,
only a few rows and columns are shown
(with `...` to omit elements when displaying big arrays).
Note that, to save space when displaying NumPy arrays, Python does not show us trailing zeros,
so `1.0` becomes `1.`.

Our call to `numpy.loadtxt` read our file
but didn't save the data in memory.
To do that,
we need to assign the array to a variable. In a similar manner to how we assign a single
value to a variable, we can also assign an array of values to a variable using the same syntax.
Let's re-run `numpy.loadtxt` and save the returned data:

~~~
data = numpy.loadtxt(fname='inflammation-01.csv', delimiter=',')
~~~
{: .language-python}

This statement doesn't produce any output because we've assigned the output to the variable `data`.
If we want to check that the data have been loaded,
we can print the variable's value:

~~~
print(data)
~~~
{: .language-python}

~~~
[[ 0.  0.  1. ...,  3.  0.  0.]
 [ 0.  1.  2. ...,  1.  0.  1.]
 [ 0.  1.  1. ...,  2.  1.  1.]
 ...,
 [ 0.  1.  1. ...,  1.  1.  1.]
 [ 0.  0.  0. ...,  0.  2.  0.]
 [ 0.  0.  1. ...,  1.  1.  0.]]
~~~
{: .output}

Now that the data are in memory,
we can manipulate them.
First,
let's ask what [type]({{ page.root }}/reference.html#type) of thing `data` refers to:

~~~
print(type(data))
~~~
{: .language-python}

~~~
<class 'numpy.ndarray'>
~~~
{: .output}

The output tells us that `data` currently refers to
an N-dimensional array, the functionality for which is provided by the NumPy library.
These data correspond to arthritis patients' inflammation.
The rows are the individual patients, and the columns
are their daily inflammation measurements.

> ## Data Type
>
> A Numpy array contains one or more elements
> of the same type. The `type` function will only tell you that
> a variable is a NumPy array but won't tell you the type of
> thing inside the array.
> We can find out the type
> of the data contained in the NumPy array.
>
> ~~~
> print(data.dtype)
> ~~~
> {: .language-python}
>
> ~~~
> float64
> ~~~
> {: .output}
>
> This tells us that the NumPy array's elements are
> [floating-point numbers]({{ page.root }}/reference.html#floating-point-number).
{: .callout}

With the following command, we can see the array's [shape]({{ page.root }}/reference.html#shape):

~~~
print(data.shape)
~~~
{: .language-python}

~~~
(60, 40)
~~~
{: .output}

The output tells us that the `data` array variable contains 60 rows and 40 columns. When we
created the variable `data` to store our arthritis data, we did not only create the array; we also
created information about the array, called [members]({{ page.root }}/reference.html#member) or
attributes. This extra information describes `data` in the same way an adjective describes a noun.
`data.shape` is an attribute of `data` which describes the dimensions of `data`. We use the same
dotted notation for the attributes of variables that we use for the functions in libraries because
they have the same part-and-whole relationship.

If we want to get a single number from the array, we must provide an
[index]({{ page.root }}/reference.html#index) in square brackets after the variable name, just as we
do in math when referring to an element of a matrix.  Our inflammation data has two dimensions, so
we will need to use two indices to refer to one specific value:

~~~
print('first value in data:', data[0, 0])
~~~
{: .language-python}

~~~
first value in data: 0.0
~~~
{: .output}

~~~
print('middle value in data:', data[29, 19])
~~~
{: .language-python}

~~~
middle value in data: 16.0
~~~
{: .output}

The expression `data[29, 19]` accesses the element at row 30, column 20. While this expression may
not surprise you,
 `data[0, 0]` might.
Programming languages like Fortran, MATLAB and R start counting at 1
because that's what human beings have done for thousands of years.
Languages in the C family (including C++, Java, Perl, and Python) count from 0
because it represents an offset from the first value in the array (the second
value is offset by one index from the first value). This is closer to the way
that computers represent arrays (if you are interested in the historical
reasons behind counting indices from zero, you can read
[Mike Hoye's blog post](http://exple.tive.org/blarg/2013/10/22/citation-needed/)).
As a result,
if we have an M×N array in Python,
its indices go from 0 to M-1 on the first axis
and 0 to N-1 on the second.
It takes a bit of getting used to,
but one way to remember the rule is that
the index is how many steps we have to take from the start to get the item we want.

!["data" is a 3 by 3 numpy array containing row 0: ['A', 'B', 'C'], row 1: ['D', 'E', 'F'], and
row 2: ['G', 'H', 'I']. Starting in the upper left hand corner, data[0, 0] = 'A', data[0, 1] = 'B',
data[0, 2] = 'C', data[1, 0] = 'D', data[1, 1] = 'E', data[1, 2] = 'F', data[2, 0] = 'G',
data[2, 1] = 'H', and data[2, 2] = 'I',
in the bottom right hand corner.](../fig/python-zero-index.svg)

> ## In the Corner
>
> What may also surprise you is that when Python displays an array,
> it shows the element with index `[0, 0]` in the upper left corner
> rather than the lower left.
> This is consistent with the way mathematicians draw matrices
> but different from the Cartesian coordinates.
> The indices are (row, column) instead of (column, row) for the same reason,
> which can be confusing when plotting data.
{: .callout}

## Slicing data
An index like `[30, 20]` selects a single element of an array,
but we can select whole sections as well.
For example,
we can select the first ten days (columns) of values
for the first four patients (rows) like this:

~~~
print(data[0:4, 0:10])
~~~
{: .language-python}

~~~
[[ 0.  0.  1.  3.  1.  2.  4.  7.  8.  3.]
 [ 0.  1.  2.  1.  2.  1.  3.  2.  2.  6.]
 [ 0.  1.  1.  3.  3.  2.  6.  2.  5.  9.]
 [ 0.  0.  2.  0.  4.  2.  2.  1.  6.  7.]]
~~~
{: .output}

The [slice]({{ page.root }}/reference.html#slice) `0:4` means, "Start at index 0 and go up to,
but not including, index 4". Again, the up-to-but-not-including takes a bit of getting used to,
but the rule is that the difference between the upper and lower bounds is the number of values in
the slice.

We don't have to start slices at 0:

~~~
print(data[5:10, 0:10])
~~~
{: .language-python}

~~~
[[ 0.  0.  1.  2.  2.  4.  2.  1.  6.  4.]
 [ 0.  0.  2.  2.  4.  2.  2.  5.  5.  8.]
 [ 0.  0.  1.  2.  3.  1.  2.  3.  5.  3.]
 [ 0.  0.  0.  3.  1.  5.  6.  5.  5.  8.]
 [ 0.  1.  1.  2.  1.  3.  5.  3.  5.  8.]]
~~~
{: .output}

We also don't have to include the upper and lower bound on the slice.  If we don't include the lower
bound, Python uses 0 by default; if we don't include the upper, the slice runs to the end of the
axis, and if we don't include either (i.e., if we use ':' on its own), the slice includes
everything:

~~~
small = data[:3, 36:]
print('small is:')
print(small)
~~~
{: .language-python}
The above example selects rows 0 through 2 and columns 36 through to the end of the array.

~~~
small is:
[[ 2.  3.  0.  0.]
 [ 1.  1.  0.  1.]
 [ 2.  2.  1.  1.]]
~~~
{: .output}

## Analyzing data

NumPy has several useful functions that take an array as input to perform operations on its values.
If we want to find the average inflammation for all patients on
all days, for example, we can ask NumPy to compute `data`'s mean value:

~~~
print(numpy.mean(data))
~~~
{: .language-python}

~~~
6.14875
~~~
{: .output}

`mean` is a [function]({{ page.root }}/reference.html#function) that takes
an array as an [argument]({{ page.root }}/reference.html#argument).

> ## Not All Functions Have Input
>
> Generally, a function uses inputs to produce outputs.
> However, some functions produce outputs without
> needing any input. For example, checking the current time
> doesn't require any input.
>
> ~~~
> import time
> print(time.ctime())
> ~~~
> {: .language-python}
>
> ~~~
> Sat Mar 26 13:07:33 2016
> ~~~
> {: .output}
>
> For functions that don't take in any arguments,
> we still need parentheses (`()`)
> to tell Python to go and do something for us.
{: .callout}

Let's use three other NumPy functions to get some descriptive values about the dataset.
We'll also use multiple assignment,
a convenient Python feature that will enable us to do this all in one line.

~~~
maxval, minval, stdval = numpy.amax(data), numpy.amin(data), numpy.std(data)

print('maximum inflammation:', maxval)
print('minimum inflammation:', minval)
print('standard deviation:', stdval)
~~~
{: .language-python}

Here we've assigned the return value from `numpy.amax(data)` to the variable `maxval`, the value
from `numpy.amin(data)` to `minval`, and so on.

~~~
maximum inflammation: 20.0
minimum inflammation: 0.0
standard deviation: 4.61383319712
~~~
{: .output}

> ## Mystery Functions in IPython
>
> How did we know what functions NumPy has and how to use them?
> If you are working in IPython or in a Jupyter Notebook, there is an easy way to find out.
> If you type the name of something followed by a dot, then you can use
> [tab completion]({{ page.root }}/reference.html#tab-completion)
> (e.g. type `numpy.` and then press <kbd>Tab</kbd>)
> to see a list of all functions and attributes that you can use. After selecting one, you
> can also add a question mark (e.g. `numpy.cumprod?`), and IPython will return an
> explanation of the method! This is the same as doing `help(numpy.cumprod)`.
> Similarly, if you are using the "plain vanilla" Python interpreter, you can type `numpy.`
> and press the <kbd>Tab</kbd> key twice for a listing of what is available. You can then use the
> `help()` function to see an explanation of the function you're interested in,
> for example: `help(numpy.cumprod)`.
{: .callout}

When analyzing data, though,
we often want to look at variations in statistical values,
such as the maximum inflammation per patient
or the average inflammation per day.
One way to do this is to create a new temporary array of the data we want,
then ask it to do the calculation:

~~~
patient_0 = data[0, :] # 0 on the first axis (rows), everything on the second (columns)
print('maximum inflammation for patient 0:', numpy.amax(patient_0))
~~~
{: .language-python}

~~~
maximum inflammation for patient 0: 18.0
~~~
{: .output}

We don't actually need to store the row in a variable of its own.
Instead, we can combine the selection and the function call:

~~~
print('maximum inflammation for patient 2:', numpy.amax(data[2, :]))
~~~
{: .language-python}

~~~
maximum inflammation for patient 2: 19.0
~~~
{: .output}

What if we need the maximum inflammation for each patient over all days (as in the
next diagram on the left) or the average for each day (as in the
diagram on the right)? As the diagram below shows, we want to perform the
operation across an axis:

![Per-patient maximum inflammation is computed row-wise across all columns using
numpy.amax(data, axis=1). Per-day average inflammation is computed column-wise across all rows using
numpy.mean(data, axis=0).](../fig/python-operations-across-axes.png)

To support this functionality,
most array functions allow us to specify the axis we want to work on.
If we ask for the average across axis 0 (rows in our 2D example),
we get:

~~~
print(numpy.mean(data, axis=0))
~~~
{: .language-python}

~~~
[  0.           0.45         1.11666667   1.75         2.43333333   3.15
   3.8          3.88333333   5.23333333   5.51666667   5.95         5.9
   8.35         7.73333333   8.36666667   9.5          9.58333333
  10.63333333  11.56666667  12.35        13.25        11.96666667
  11.03333333  10.16666667  10.           8.66666667   9.15         7.25
   7.33333333   6.58333333   6.06666667   5.95         5.11666667   3.6
   3.3          3.56666667   2.48333333   1.5          1.13333333
   0.56666667]
~~~
{: .output}

As a quick check,
we can ask this array what its shape is:

~~~
print(numpy.mean(data, axis=0).shape)
~~~
{: .language-python}

~~~
(40,)
~~~
{: .output}

The expression `(40,)` tells us we have an N×1 vector,
so this is the average inflammation per day for all patients.
If we average across axis 1 (columns in our 2D example), we get:

~~~
print(numpy.mean(data, axis=1))
~~~
{: .language-python}

~~~
[ 5.45   5.425  6.1    5.9    5.55   6.225  5.975  6.65   6.625  6.525
  6.775  5.8    6.225  5.75   5.225  6.3    6.55   5.7    5.85   6.55
  5.775  5.825  6.175  6.1    5.8    6.425  6.05   6.025  6.175  6.55
  6.175  6.35   6.725  6.125  7.075  5.725  5.925  6.15   6.075  5.75
  5.975  5.725  6.3    5.9    6.75   5.925  7.225  6.15   5.95   6.275  5.7
  6.1    6.825  5.975  6.725  5.7    6.25   6.4    7.05   5.9  ]
~~~
{: .output}

which is the average inflammation per patient across all days.


> ## Slicing Strings
>
> A section of an array is called a [slice]({{ page.root }}/reference.html#slice).
> We can take slices of character strings as well:
>
> ~~~
> element = 'oxygen'
> print('first three characters:', element[0:3])
> print('last three characters:', element[3:6])
> ~~~
> {: .language-python}
>
> ~~~
> first three characters: oxy
> last three characters: gen
> ~~~
> {: .output}
>
> What is the value of `element[:4]`?
> What about `element[4:]`?
> Or `element[:]`?
>
> > ## Solution
> > ~~~
> > oxyg
> > en
> > oxygen
> > ~~~
> > {: .output}
> {: .solution}
>
> What is `element[-1]`?
> What is `element[-2]`?
>
> > ## Solution
> > ~~~
> > n
> > e
> > ~~~
> > {: .output}
> {: .solution}
>
> Given those answers,
> explain what `element[1:-1]` does.
>
> > ## Solution
> > Creates a substring from index 1 up to (not including) the final index,
> > effectively removing the first and last letters from 'oxygen'
> {: .solution}
>
> How can we rewrite the slice for getting the last three characters of `element`,
> so that it works even if we assign a different string to `element`?
> Test your solution with the following strings: `carpentry`, `clone`, `hi`.
>
> > ## Solution
> > ~~~
> > element = 'oxygen'
> > print('last three characters:', element[-3:])
> > element = 'carpentry'
> > print('last three characters:', element[-3:])
> > element = 'clone'
> > print('last three characters:', element[-3:])
> > element = 'hi'
> > print('last three characters:', element[-3:])
> > ~~~
> > {: .language-python}
> > ~~~
> > last three characters: gen
> > last three characters: try
> > last three characters: one
> > last three characters: hi
> > ~~~
> > {: .output}
> {: .solution}
{: .challenge}

> ## Thin Slices
>
> The expression `element[3:3]` produces an
> [empty string]({{ page.root }}/reference.html#empty-string),
> i.e., a string that contains no characters.
> If `data` holds our array of patient data,
> what does `data[3:3, 4:4]` produce?
> What about `data[3:3, :]`?
>
> > ## Solution
> > ~~~
> > array([], shape=(0, 0), dtype=float64)
> > array([], shape=(0, 40), dtype=float64)
> > ~~~
> > {: .output}
> {: .solution}
{: .challenge}

> ## Stacking Arrays
>
> Arrays can be concatenated and stacked on top of one another,
> using NumPy's `vstack` and `hstack` functions for vertical and horizontal stacking, respectively.
>
> ~~~
> import numpy
>
> A = numpy.array([[1,2,3], [4,5,6], [7, 8, 9]])
> print('A = ')
> print(A)
>
> B = numpy.hstack([A, A])
> print('B = ')
> print(B)
>
> C = numpy.vstack([A, A])
> print('C = ')
> print(C)
> ~~~
> {: .language-python}
>
> ~~~
> A =
> [[1 2 3]
>  [4 5 6]
>  [7 8 9]]
> B =
> [[1 2 3 1 2 3]
>  [4 5 6 4 5 6]
>  [7 8 9 7 8 9]]
> C =
> [[1 2 3]
>  [4 5 6]
>  [7 8 9]
>  [1 2 3]
>  [4 5 6]
>  [7 8 9]]
> ~~~
> {: .output}
>
> Write some additional code that slices the first and last columns of `A`,
> and stacks them into a 3x2 array.
> Make sure to `print` the results to verify your solution.
>
> > ## Solution
> >
> > A 'gotcha' with array indexing is that singleton dimensions
> > are dropped by default. That means `A[:, 0]` is a one dimensional
> > array, which won't stack as desired. To preserve singleton dimensions,
> > the index itself can be a slice or array. For example, `A[:, :1]` returns
> > a two dimensional array with one singleton dimension (i.e. a column
> > vector).
> >
> > ~~~
> > D = numpy.hstack((A[:, :1], A[:, -1:]))
> > print('D = ')
> > print(D)
> > ~~~
> > {: .language-python}
> >
> > ~~~
> > D =
> > [[1 3]
> >  [4 6]
> >  [7 9]]
> > ~~~
> > {: .output}
> {: .solution}
>
> > ## Solution
> >
> > An alternative way to achieve the same result is to use Numpy's
> > delete function to remove the second column of A.
> >
> > ~~~
> > D = numpy.delete(A, 1, 1)
> > print('D = ')
> > print(D)
> > ~~~
> > {: .language-python}
> >
> > ~~~
> > D =
> > [[1 3]
> >  [4 6]
> >  [7 9]]
> > ~~~
> > {: .output}
> {: .solution}
{: .challenge}

> ## Change In Inflammation
>
> The patient data is _longitudinal_ in the sense that each row represents a
> series of observations relating to one individual.  This means that
> the change in inflammation over time is a meaningful concept.
> Let's find out how to calculate changes in the data contained in an array
> with NumPy.
>
> The `numpy.diff()` function takes an array and returns the differences
> between two successive values. Let's use it to examine the changes
> each day across the first week of patient 3 from our inflammation dataset.
>
> ~~~
> patient3_week1 = data[3, :7]
> print(patient3_week1)
> ~~~
> {: .language-python}
>
> ~~~
>  [0. 0. 2. 0. 4. 2. 2.]
> ~~~
> {: .output}
>
> Calling `numpy.diff(patient3_week1)` would do the following calculations
>
> ~~~
> [ 0 - 0, 2 - 0, 0 - 2, 4 - 0, 2 - 4, 2 - 2 ]
> ~~~
> {: .language-python}
>
> and return the 6 difference values in a new array.
>
> ~~~
> numpy.diff(patient3_week1)
> ~~~
> {: .language-python}
>
> ~~~
> array([ 0.,  2., -2.,  4., -2.,  0.])
> ~~~
> {: .output}
>
> Note that the array of differences is shorter by one element (length 6).
>
> When calling `numpy.diff` with a multi-dimensional array, an `axis` argument may
> be passed to the function to specify which axis to process. When applying
> `numpy.diff` to our 2D inflammation array `data`, which axis would we specify?
>
> > ## Solution
> > Since the row axis (0) is patients, it does not make sense to get the
> > difference between two arbitrary patients. The column axis (1) is in
> > days, so the difference is the change in inflammation -- a meaningful
> > concept.
> >
> > ~~~
> > numpy.diff(data, axis=1)
> > ~~~
> > {: .language-python}
> {: .solution}
>
> If the shape of an individual data file is `(60, 40)` (60 rows and 40
> columns), what would the shape of the array be after you run the `diff()`
> function and why?
>
> > ## Solution
> > The shape will be `(60, 39)` because there is one fewer difference between
> > columns than there are columns in the data.
> {: .solution}
>
> How would you find the largest change in inflammation for each patient? Does
> it matter if the change in inflammation is an increase or a decrease?
>
> > ## Solution
> > By using the `numpy.amax()` function after you apply the `numpy.diff()`
> > function, you will get the largest difference between days.
> >
> > ~~~
> > numpy.amax(numpy.diff(data, axis=1), axis=1)
> > ~~~
> > {: .language-python}
> >
> > ~~~
> > array([  7.,  12.,  11.,  10.,  11.,  13.,  10.,   8.,  10.,  10.,   7.,
> >          7.,  13.,   7.,  10.,  10.,   8.,  10.,   9.,  10.,  13.,   7.,
> >         12.,   9.,  12.,  11.,  10.,  10.,   7.,  10.,  11.,  10.,   8.,
> >         11.,  12.,  10.,   9.,  10.,  13.,  10.,   7.,   7.,  10.,  13.,
> >         12.,   8.,   8.,  10.,  10.,   9.,   8.,  13.,  10.,   7.,  10.,
> >          8.,  12.,  10.,   7.,  12.])
> > ~~~
> > {: .language-python}
> >
> > If inflammation values *decrease* along an axis, then the difference from
> > one element to the next will be negative. If
> > you are interested in the **magnitude** of the change and not the
> > direction, the `numpy.absolute()` function will provide that.
> >
> > Notice the difference if you get the largest _absolute_ difference
> > between readings.
> >
> > ~~~
> > numpy.amax(numpy.absolute(numpy.diff(data, axis=1)), axis=1)
> > ~~~
> > {: .language-python}
> >
> > ~~~
> > array([ 12.,  14.,  11.,  13.,  11.,  13.,  10.,  12.,  10.,  10.,  10.,
> >         12.,  13.,  10.,  11.,  10.,  12.,  13.,   9.,  10.,  13.,   9.,
> >         12.,   9.,  12.,  11.,  10.,  13.,   9.,  13.,  11.,  11.,   8.,
> >         11.,  12.,  13.,   9.,  10.,  13.,  11.,  11.,  13.,  11.,  13.,
> >         13.,  10.,   9.,  10.,  10.,   9.,   9.,  13.,  10.,   9.,  10.,
> >         11.,  13.,  10.,  10.,  12.])
> > ~~~
> > {: .language-python}
> >
> {: .solution}
{: .challenge}

{% include links.md %}<|MERGE_RESOLUTION|>--- conflicted
+++ resolved
@@ -17,12 +17,8 @@
 - "Use `array[x, y]` to select a single element from a 2D array."
 - "Array indices start at 0, not 1."
 - "Use `low:high` to specify a `slice` that includes the indices from `low` to `high-1`."
-<<<<<<< HEAD
 - "Use `# some kind of explanation` to add comments to programs."
 - "Use `numpy.mean(array)`, `numpy.amax(array)`, and `numpy.amin(array)` to calculate simple statistics."
-=======
-- "Use `numpy.mean(array)`, `numpy.max(array)`, and `numpy.min(array)` to calculate simple statistics."
->>>>>>> 22ab3290
 - "Use `numpy.mean(array, axis=0)` or `numpy.mean(array, axis=1)` to calculate statistics across the specified axis."
 ---
 
