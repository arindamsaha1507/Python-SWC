---
layout: page
title: Programming with Python
subtitle: Creating Functions
minutes: 30
---
> ## Learning Objectives {.objectives}
>
> *   Define a function that takes parameters.
> *   Return a value from a function.
> *   Test and debug a function.
> *   Set default values for function parameters.
> *   Explain why we should divide programs into small, single-purpose functions.

At this point,
we've written code to draw some interesting features in our inflammation data,
loop over all our data files to quickly draw these plots for each of them,
and have Python make decisions based on what it sees in our data.
But, our code is getting pretty long and complicated;
what if we had thousands of datasets,
and didn't want to generate a figure for every single one?
Commenting out the figure-drawing code is a nuisance.
Also, what if we want to use that code again,
on a different dataset or at a different point in our program?
Cutting and pasting it is going to make our code get very long and very repetitive,
very quickly.
We'd like a way to package our code so that it is easier to reuse,
and Python provides for this by letting us define things called 'functions' -
a shorthand way of re-executing longer pieces of code.

Let's start by defining a function `fahr_to_kelvin` that converts temperatures from Fahrenheit to Kelvin:

~~~ {.python}
def fahr_to_kelvin(temp):
    return ((temp - 32) * (5/9)) + 273.15
~~~

![The blueprint for a python function](fig/python-function.svg)

<!--- see https://gist.github.com/wd15/2b4ffbe5ce0d0ddb8a5b to
regenerate the above figure --->

The function definition opens with the keyword `def` followed by the
name of the function and a parenthesized list of parameter names. The
[body](reference.html#function-body) of the function --- the
statements that are executed when it runs --- is indented below the
definition line.

When we call the function,
the values we pass to it are assigned to those variables
so that we can use them inside the function.
Inside the function,
we use a [return statement](reference.html#return-statement) to send a result back to whoever asked for it.

Let's try running our function.
Calling our own function is no different from calling any other function:

~~~ {.python}
print('freezing point of water:', fahr_to_kelvin(32))
print('boiling point of water:', fahr_to_kelvin(212))
~~~
~~~ {.output}
freezing point of water: 273.15
boiling point of water: 373.15
~~~

We've successfully called the function that we defined,
and we have access to the value that we returned.

> ## Integer division {.callout}
>
> We are using Python 3, where division always returns a floating point number:
>
> ~~~ {.python}
> $ python3 -c "print(5/9)"
> ~~~
> ~~~ {.output}
> 0.5555555555555556
> ~~~
>
> Unfortunately, this wasn't the case in Python 2:
>
> ~~~ {.python}
> 5/9
> ~~~
> ~~~ {.output}
> 0
> ~~~
>
> If you are using Python 2 and want to keep the fractional part of division
> you need to convert one or the other number to floating point:
>
> ~~~ {.python}
> float(5)/9
> ~~~
> ~~~ {.output}
> 0.555555555556
> ~~~
> ~~~ {.python}
> 5/float(9)
> ~~~
> ~~~ {.output}
> 0.555555555556
> ~~~
> ~~~ {.python}
> 5.0/9
> ~~~
> ~~~ {.output}
> 0.555555555556
> ~~~
> ~~~ {.python}
> 5/9.0
> ~~~
> ~~~ {.output}
> 0.555555555556
> ~~~
>
> And if you want an integer result from division in Python 3,
> use a double-slash:
>
> ~~~ {.python}
> 4//2
> ~~~
> ~~~ {.output}
> 2
> ~~~
> ~~~ {.python}
> 3//2
> ~~~
> ~~~ {.output}
> 1
> ~~~

## Composing Functions

Now that we've seen how to turn Fahrenheit into Kelvin,
it's easy to turn Kelvin into Celsius:

~~~ {.python}
def kelvin_to_celsius(temp_k):
    return temp_k - 273.15

print('absolute zero in Celsius:', kelvin_to_celsius(0.0))
~~~
~~~ {.output}
absolute zero in Celsius: -273.15
~~~

What about converting Fahrenheit to Celsius?
We could write out the formula,
but we don't need to.
Instead,
we can [compose](reference.html#compose) the two functions we have already created:

~~~ {.python}
def fahr_to_celsius(temp_f):
    temp_k = fahr_to_kelvin(temp_f)
    result = kelvin_to_celsius(temp_k)
    return result

print('freezing point of water in Celsius:', fahr_to_celsius(32.0))
~~~
~~~ {.output}
freezing point of water in Celsius: 0.0
~~~

This is our first taste of how larger programs are built:
we define basic operations,
then combine them in ever-large chunks to get the effect we want.
Real-life functions will usually be larger than the ones shown here --- typically half a dozen to a few dozen lines --- but
they shouldn't ever be much longer than that,
or the next person who reads it won't be able to understand what's going on.

## Tidying up

Now that we know how to wrap bits of code up in functions,
we can make our inflammation analysis easier to read and easier to reuse.
First, let's make an `analyze` function that generates our plots:

~~~ {.python}
def analyze(filename):

    data = numpy.loadtxt(fname=filename, delimiter=',')

    fig = matplotlib.pyplot.figure(figsize=(10.0, 3.0))

    axes1 = fig.add_subplot(1, 3, 1)
    axes2 = fig.add_subplot(1, 3, 2)
    axes3 = fig.add_subplot(1, 3, 3)

    axes1.set_ylabel('average')
    axes1.plot(data.mean(axis=0))

    axes2.set_ylabel('max')
    axes2.plot(data.max(axis=0))

    axes3.set_ylabel('min')
    axes3.plot(data.min(axis=0))

    fig.tight_layout()
    matplotlib.pyplot.show()
~~~

and another function called `detect_problems` that checks for those systematics
we noticed:

~~~ {.python}
def detect_problems(filename):

    data = numpy.loadtxt(fname=filename, delimiter=',')

    if data.max(axis=0)[0] == 0 and data.max(axis=0)[20] == 20:
        print('Suspicious looking maxima!')
    elif data.min(axis=0).sum() == 0:
        print('Minima add up to zero!')
    else:
        print('Seems OK!')
~~~

Notice that rather than jumbling this code together in one giant `for` loop,
we can now read and reuse both ideas separately.
We can reproduce the previous analysis with a much simpler `for` loop:

~~~ {.python}
for f in filenames[:3]:
    print(f)
    analyze(f)
    detect_problems(f)
~~~

By giving our functions human-readable names,
we can more easily read and understand what is happening in the `for` loop.
Even better, if at some later date we want to use either of those pieces of code again,
we can do so in a single line.

## Testing and Documenting

Once we start putting things in functions so that we can re-use them,
we need to start testing that those functions are working correctly.
To see how to do this,
let's write a function to center a dataset around a particular value:

~~~ {.python}
def center(data, desired):
    return (data - data.mean()) + desired
~~~

We could test this on our actual data,
but since we don't know what the values ought to be,
it will be hard to tell if the result was correct.
Instead,
let's use NumPy to create a matrix of 0's
and then center that around 3:

~~~ {.python}
z = numpy.zeros((2,2))
print(center(z, 3))
~~~
~~~ {.output}
[[ 3.  3.]
 [ 3.  3.]]
~~~

That looks right,
so let's try `center` on our real data:

~~~ {.python}
data = numpy.loadtxt(fname='inflammation-01.csv', delimiter=',')
print(center(data, 0))
~~~
~~~ {.output}
[[-6.14875 -6.14875 -5.14875 ..., -3.14875 -6.14875 -6.14875]
 [-6.14875 -5.14875 -4.14875 ..., -5.14875 -6.14875 -5.14875]
 [-6.14875 -5.14875 -5.14875 ..., -4.14875 -5.14875 -5.14875]
 ...,
 [-6.14875 -5.14875 -5.14875 ..., -5.14875 -5.14875 -5.14875]
 [-6.14875 -6.14875 -6.14875 ..., -6.14875 -4.14875 -6.14875]
 [-6.14875 -6.14875 -5.14875 ..., -5.14875 -5.14875 -6.14875]]
~~~

It's hard to tell from the default output whether the result is correct,
but there are a few simple tests that will reassure us:

~~~ {.python}
print('original min, mean, and max are:', data.min(), data.mean(), data.max())
centered = center(data, 0)
print('min, mean, and and max of centered data are:', centered.min(), centered.mean(), centered.max())
~~~
~~~ {.output}
original min, mean, and max are: 0.0 6.14875 20.0
min, mean, and and max of centered data are: -6.14875 2.84217094304e-16 13.85125
~~~

That seems almost right:
the original mean was about 6.1,
so the lower bound from zero is now about -6.1.
The mean of the centered data isn't quite zero --- we'll explore why not in the challenges --- but it's pretty close.
We can even go further and check that the standard deviation hasn't changed:

~~~ {.python}
print('std dev before and after:', data.std(), centered.std())
~~~
~~~ {.output}
std dev before and after: 4.61383319712 4.61383319712
~~~

Those values look the same,
but we probably wouldn't notice if they were different in the sixth decimal place.
Let's do this instead:

~~~ {.python}
print('difference in standard deviations before and after:', data.std() - centered.std())
~~~
~~~ {.output}
difference in standard deviations before and after: -3.5527136788e-15
~~~

Again,
the difference is very small.
It's still possible that our function is wrong,
but it seems unlikely enough that we should probably get back to doing our analysis.
We have one more task first, though:
we should write some [documentation](reference.html#documentation) for our function
to remind ourselves later what it's for and how to use it.

The usual way to put documentation in software is to add [comments](reference.html#comment) like this:

~~~ {.python}
# center(data, desired): return a new array containing the original data centered around the desired value.
def center(data, desired):
    return (data - data.mean()) + desired
~~~

There's a better way, though.
If the first thing in a function is a string that isn't assigned to a variable,
that string is attached to the function as its documentation:

~~~ {.python}
def center(data, desired):
    '''Return a new array containing the original data centered around the desired value.'''
    return (data - data.mean()) + desired
~~~

This is better because we can now ask Python's built-in help system to show us the documentation for the function:

~~~ {.python}
help(center)
~~~
~~~ {.output}
Help on function center in module __main__:

center(data, desired)
    Return a new array containing the original data centered around the desired value.
~~~

A string like this is called a [docstring](reference.html#docstring).
We don't need to use triple quotes when we write one,
but if we do,
we can break the string across multiple lines:

~~~ {.python}
def center(data, desired):
    '''Return a new array containing the original data centered around the desired value.
    Example: center([1, 2, 3], 0) => [-1, 0, 1]'''
    return (data - data.mean()) + desired

help(center)
~~~
~~~ {.output}
Help on function center in module __main__:

center(data, desired)
    Return a new array containing the original data centered around the desired value.
    Example: center([1, 2, 3], 0) => [-1, 0, 1]
~~~

## Defining Defaults

We have passed parameters to functions in two ways:
directly, as in `type(data)`,
and by name, as in `numpy.loadtxt(fname='something.csv', delimiter=',')`.
In fact,
we can pass the filename to `loadtxt` without the `fname=`:

~~~ {.python}
numpy.loadtxt('inflammation-01.csv', delimiter=',')
~~~
~~~ {.output}
array([[ 0.,  0.,  1., ...,  3.,  0.,  0.],
       [ 0.,  1.,  2., ...,  1.,  0.,  1.],
       [ 0.,  1.,  1., ...,  2.,  1.,  1.],
       ...,
       [ 0.,  1.,  1., ...,  1.,  1.,  1.],
       [ 0.,  0.,  0., ...,  0.,  2.,  0.],
       [ 0.,  0.,  1., ...,  1.,  1.,  0.]])
~~~

but we still need to say `delimiter=`:

~~~ {.python}
numpy.loadtxt('inflammation-01.csv', ',')
~~~
~~~ {.error}
---------------------------------------------------------------------------
TypeError                                 Traceback (most recent call last)
<ipython-input-26-e3bc6cf4fd6a> in <module>()
----> 1 numpy.loadtxt('inflammation-01.csv', ',')

/Users/gwilson/anaconda/lib/python2.7/site-packages/numpy/lib/npyio.pyc in loadtxt(fname, dtype, comments, delimiter, converters, skiprows, usecols, unpack, ndmin)
    775     try:
    776         # Make sure we're dealing with a proper dtype
--> 777         dtype = np.dtype(dtype)
    778         defconv = _getconv(dtype)
    779

TypeError: data type "," not understood
~~~

To understand what's going on,
and make our own functions easier to use,
let's re-define our `center` function like this:

~~~ {.python}
def center(data, desired=0.0):
    '''Return a new array containing the original data centered around the desired value (0 by default).
    Example: center([1, 2, 3], 0) => [-1, 0, 1]'''
    return (data - data.mean()) + desired
~~~

The key change is that the second parameter is now written `desired=0.0` instead of just `desired`.
If we call the function with two arguments,
it works as it did before:

~~~ {.python}
test_data = numpy.zeros((2, 2))
print(center(test_data, 3))
~~~
~~~ {.output}
[[ 3.  3.]
 [ 3.  3.]]
~~~

But we can also now call it with just one parameter,
in which case `desired` is automatically assigned the [default value](reference.html#default-value) of 0.0:

~~~ {.python}
more_data = 5 + numpy.zeros((2, 2))
print('data before centering:')
print(more_data)
print('centered data:')
print(center(more_data))
~~~
~~~ {.output}
data before centering:
[[ 5.  5.]
 [ 5.  5.]]
centered data:
[[ 0.  0.]
 [ 0.  0.]]
~~~

This is handy:
if we usually want a function to work one way,
but occasionally need it to do something else,
we can allow people to pass a parameter when they need to
but provide a default to make the normal case easier.
The example below shows how Python matches values to parameters:

~~~ {.python}
def display(a=1, b=2, c=3):
    print('a:', a, 'b:', b, 'c:', c)

print('no parameters:')
display()
print('one parameter:')
display(55)
print('two parameters:')
display(55, 66)
~~~
~~~ {.output}
no parameters:
a: 1 b: 2 c: 3
one parameter:
a: 55 b: 2 c: 3
two parameters:
a: 55 b: 66 c: 3
~~~

As this example shows,
parameters are matched up from left to right,
and any that haven't been given a value explicitly get their default value.
We can override this behavior by naming the value as we pass it in:

~~~ {.python}
print('only setting the value of c')
display(c=77)
~~~
~~~ {.output}
only setting the value of c
a: 1 b: 2 c: 77
~~~

With that in hand,
let's look at the help for `numpy.loadtxt`:

~~~ {.python}
help(numpy.loadtxt)
~~~
~~~ {.output}
Help on function loadtxt in module numpy.lib.npyio:

loadtxt(fname, dtype=<class 'float'>, comments='#', delimiter=None, converters=None, skiprows=0, usecols=None, unpack=False, ndmin=0)
    Load data from a text file.

    Each row in the text file must have the same number of values.

    Parameters
    ----------
    fname : file or str
        File, filename, or generator to read.  If the filename extension is
        ``.gz`` or ``.bz2``, the file is first decompressed. Note that
        generators should return byte strings for Python 3k.
    dtype : data-type, optional
        Data-type of the resulting array; default: float.  If this is a
        record data-type, the resulting array will be 1-dimensional, and
        each row will be interpreted as an element of the array.  In this
        case, the number of columns used must match the number of fields in
        the data-type.
    comments : str, optional
        The character used to indicate the start of a comment;
        default: '#'.
    delimiter : str, optional
        The string used to separate values.  By default, this is any
        whitespace.
    converters : dict, optional
        A dictionary mapping column number to a function that will convert
        that column to a float.  E.g., if column 0 is a date string:
        ``converters = {0: datestr2num}``.  Converters can also be used to
        provide a default value for missing data (but see also `genfromtxt`):
        ``converters = {3: lambda s: float(s.strip() or 0)}``.  Default: None.
    skiprows : int, optional
        Skip the first `skiprows` lines; default: 0.
    usecols : sequence, optional
        Which columns to read, with 0 being the first.  For example,
        ``usecols = (1,4,5)`` will extract the 2nd, 5th and 6th columns.
        The default, None, results in all columns being read.
    unpack : bool, optional
        If True, the returned array is transposed, so that arguments may be
        unpacked using ``x, y, z = loadtxt(...)``.  When used with a record
        data-type, arrays are returned for each field.  Default is False.
    ndmin : int, optional
        The returned array will have at least `ndmin` dimensions.
        Otherwise mono-dimensional axes will be squeezed.
        Legal values: 0 (default), 1 or 2.
        .. versionadded:: 1.6.0

    Returns
    -------
    out : ndarray
        Data read from the text file.

    See Also
    --------
    load, fromstring, fromregex
    genfromtxt : Load data with missing values handled as specified.
    scipy.io.loadmat : reads MATLAB data files

    Notes
    -----
    This function aims to be a fast reader for simply formatted files.  The
    `genfromtxt` function provides more sophisticated handling of, e.g.,
    lines with missing values.

    Examples
    --------
    >>> from StringIO import StringIO   # StringIO behaves like a file object
    >>> c = StringIO("0 1\n2 3")
    >>> np.loadtxt(c)
    array([[ 0.,  1.],
           [ 2.,  3.]])

    >>> d = StringIO("M 21 72\nF 35 58")
    >>> np.loadtxt(d, dtype={'names': ('gender', 'age', 'weight'),
    ...                      'formats': ('S1', 'i4', 'f4')})
    array([('M', 21, 72.0), ('F', 35, 58.0)],
          dtype=[('gender', '|S1'), ('age', '<i4'), ('weight', '<f4')])

    >>> c = StringIO("1,0,2\n3,0,4")
    >>> x, y = np.loadtxt(c, delimiter=',', usecols=(0, 2), unpack=True)
    >>> x
    array([ 1.,  3.])
    >>> y
    array([ 2.,  4.])
~~~

There's a lot of information here,
but the most important part is the first couple of lines:

~~~ {.output}
loadtxt(fname, dtype=<type 'float'>, comments='#', delimiter=None, converters=None, skiprows=0, usecols=None,
        unpack=False, ndmin=0)
~~~

This tells us that `loadtxt` has one parameter called `fname` that doesn't have a default value,
and eight others that do.
If we call the function like this:

~~~ {.python}
numpy.loadtxt('inflammation-01.csv', ',')
~~~

then the filename is assigned to `fname` (which is what we want),
but the delimiter string `','` is assigned to `dtype` rather than `delimiter`,
because `dtype` is the second parameter in the list. However ',' isn't a known `dtype` so
our code produced an error message when we tried to run it.
When we call `loadtxt` we don't have to provide `fname=` for the filename because it's the
first item in the list, but if we want the ',' to be assigned to the variable `delimiter`,
we *do* have to provide `delimiter=` for the second parameter since `delimiter` is not
the second parameter in the list.

> ## Combining strings {.challenge}
>
> "Adding" two strings produces their concatenation:
> `'a' + 'b'` is `'ab'`.
> Write a function called `fence` that takes two parameters called `original` and `wrapper`
> and returns a new string that has the wrapper character at the beginning and end of the original.
> A call to your function should look like this:
>
> ~~~ {.python}
> print(fence('name', '*'))
> ~~~
> ~~~ {.output}
> *name*
> ~~~

> ## Selecting characters from strings {.challenge}
>
> If the variable `s` refers to a string,
> then `s[0]` is the string's first character
> and `s[-1]` is its last.
> Write a function called `outer`
> that returns a string made up of just the first and last characters of its input.
> A call to your function should look like this:
>
> ~~~ {.python}
> print(outer('helium'))
> ~~~
> ~~~ {.output}
> hm
> ~~~

> ## Rescaling an array {.challenge}
>
> Write a function `rescale` that takes an array as input
> and returns a corresponding array of values scaled to lie in the range 0.0 to 1.0.
> (Hint: If $L$ and $H$ are the lowest and highest values in the original array,
> then the replacement for a value $v$ should be $(v-L) / (H-L)$.)

> ## Testing and documenting your function {.challenge}
>
> Run the commands `help(numpy.arange)` and `help(numpy.linspace)`
> to see how to use these functions to generate regularly-spaced values,
> then use those values to test your `rescale` function.
> Once you've successfully tested your function,
> add a docstring that explains what it does.

> ## Defining defaults {.challenge}
>
> Rewrite the `rescale` function so that it scales data to lie between 0.0 and 1.0 by default,
> but will allow the caller to specify lower and upper bounds if they want.
> Compare your implementation to your neighbor's:
> do the two functions always behave the same way?

> ## Variables inside and outside functions {.challenge}
>
> What does the following piece of code display when run - and why?
>
> ~~~ {.python}
> f = 0
> k = 0
>
> def f2k(f):
>   k = ((f-32)*(5.0/9.0)) + 273.15
>   return k
>
> f2k(8)
> f2k(41)
> f2k(32)
>
> print(k)
> ~~~

<<<<<<< HEAD
> ## Mixing Default and Non-Default Parameters {.challenge}
>
> Given the following code:
>
> ~~~ {.python}
> def numbers(one, two=2, three, four=4):
>     n = str(one) + str(two) + str(three) + str(four)
>     return n
> 
> print(numbers(1, three=3))
> ~~~
> 
> what do you expect will be printed?  What is actually printed?
> What rule do you think Python is following?
> 
> 1.  `1234`
> 2.  `one2three4`
> 3.  `1239`
> 4.  `SyntaxError`
>
> Given that, what does the following piece of code display when run?
>
> ~~~ {.python}
> def func(a, b = 3, c = 6):
>   print('a: ', a, 'b: ', b,'c:', c)
> 
> func(-1, 2)
> ~~~
>
> 1. `a: b: 3 c: 6`
> 2. `a: -1 b: 3 c: 6`
> 3. `a: -1 b: 2 c: 6`
> 4. `a: b: -1 c: 2`
=======
> ## The old switcheroo {.challenge}
>
> Which of the following would be printed if you were to run this code? Why did you pick this answer?
>
> a. 7 3
> b. 3 7
> c. 3 3
> d. 7 7
>
> ~~~ {.python}
> a = 3 
> b = 7
>
> def swap(a, b):
>     temp = a
>     a = b
>     b = temp
>
> swap(a, b)
>     
> print(a, b)
> ~~~
>>>>>>> 58d258c5
<|MERGE_RESOLUTION|>--- conflicted
+++ resolved
@@ -690,7 +690,7 @@
 > print(k)
 > ~~~
 
-<<<<<<< HEAD
+
 > ## Mixing Default and Non-Default Parameters {.challenge}
 >
 > Given the following code:
@@ -699,13 +699,13 @@
 > def numbers(one, two=2, three, four=4):
 >     n = str(one) + str(two) + str(three) + str(four)
 >     return n
-> 
+>
 > print(numbers(1, three=3))
 > ~~~
-> 
+>
 > what do you expect will be printed?  What is actually printed?
 > What rule do you think Python is following?
-> 
+>
 > 1.  `1234`
 > 2.  `one2three4`
 > 3.  `1239`
@@ -716,7 +716,7 @@
 > ~~~ {.python}
 > def func(a, b = 3, c = 6):
 >   print('a: ', a, 'b: ', b,'c:', c)
-> 
+>
 > func(-1, 2)
 > ~~~
 >
@@ -724,7 +724,7 @@
 > 2. `a: -1 b: 3 c: 6`
 > 3. `a: -1 b: 2 c: 6`
 > 4. `a: b: -1 c: 2`
-=======
+
 > ## The old switcheroo {.challenge}
 >
 > Which of the following would be printed if you were to run this code? Why did you pick this answer?
@@ -735,7 +735,7 @@
 > d. 7 7
 >
 > ~~~ {.python}
-> a = 3 
+> a = 3
 > b = 7
 >
 > def swap(a, b):
@@ -746,5 +746,4 @@
 > swap(a, b)
 >     
 > print(a, b)
-> ~~~
->>>>>>> 58d258c5
+> ~~~