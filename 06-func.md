--- conflicted
+++ resolved
@@ -690,7 +690,6 @@
 > print(k)
 > ~~~
 
-<<<<<<< HEAD
 > ## Mixing Default and Non-Default Parameters {.challenge}
 >
 > Given the following code:
@@ -710,21 +709,17 @@
 > 2.  `one2three4`
 > 3.  `1239`
 > 4.  `SyntaxError`
-=======
-> ## Check your understanding: function with parameter {.challenge}
->
-> What does the following piece of code display when run?
->
-> ~~~ {.python}
-> def fun(a, b = 3, c = 6):
+>
+> Given that, what does the following piece of code display when run?
+>
+> ~~~ {.python}
+> def func(a, b = 3, c = 6):
 >   print('a: ', a, 'b: ', b,'c:', c)
 > 
-> fun(-1, 2)
-> ~~~
-> ~~~ {.output}
-> 1. a: b:3 c:6
-> 2. a:-1 b:3 c:6
-> 3. a:-1 b:2 c:6
-> 4. a: b:-1 c:2
-> ~~~
->>>>>>> a23f7ead
+> func(-1, 2)
+> ~~~
+>
+> 1. `a: b: 3 c: 6`
+> 2. `a: -1 b: 3 c: 6`
+> 3. `a: -1 b: 2 c: 6`
+> 4. `a: b: -1 c: 2`