--- conflicted
+++ resolved
@@ -700,16 +700,6 @@
 > hm
 > ~~~
 
-<<<<<<< HEAD
-> ## Rescaling, with parameters {.challenge}
->
-> Rewrite the `rescale` function so that it scales data to lie between 0.0 and 1.0 by default,
-> but will allow the caller to specify lower and upper bounds if they want.
-> Compare your implementation to your neighbor's:
-> do the two functions always behave the same way?
-
-> ## Testing your function {.challenge}
-=======
 > ## Rescaling an array {.challenge}
 >
 > Write a function `rescale` that takes an array as input
@@ -718,7 +708,6 @@
 > then the replacement for a value $v$ should be $(v-L) / (H-L)$.)
 
 > ## Testing and documenting your function {.challenge}
->>>>>>> 4c22b0ad
 >
 > Run the commands `help(numpy.arange)` and `help(numpy.linspace)`
 > to see how to use these functions to generate regularly-spaced values,
