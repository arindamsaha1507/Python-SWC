--- conflicted
+++ resolved
@@ -690,8 +690,6 @@
 > print(k)
 > ~~~
 
-<<<<<<< HEAD
-
 > ## Mixing Default and Non-Default Parameters {.challenge}
 >
 > Given the following code:
@@ -745,10 +743,10 @@
 >     b = temp
 >
 > swap(a, b)
->     
+>
 > print(a, b)
 > ~~~
-=======
+
 > ## Self-documenting code {.challenge}
 >
 > What do these two functions do?
@@ -765,18 +763,18 @@
 >     for v in p:
 >         d += (v - m) * (v - m)
 >     return math.sqrt(d / (len(p) - 1))
-> 
+>
 > def std_dev(sample):
 >     sample_sum = 0
 >     for value in sample:
 >         sample_sum += value
-> 
+>
 >     sample_mean = sample_sum / len(sample)
-> 
+>
 >     sum_squared_devs = 0
 >     for value in sample:
 >         sum_squared_devs += (value - sample_mean) * (value - sample_mean)
-> 
+>
 >     return math.sqrt(sum_squared_devs / (len(sample) - 1))
 > ~~~
 >
@@ -798,5 +796,4 @@
 > Revise a function you wrote for one of the previous exercises to try to make
 > the code more self-documenting.  Then, collaborate with one of your neighbors
 > to critique each other's functions and discuss how your function implementations
-> could be further improved to make them more readable.
->>>>>>> 47eb563e
+> could be further improved to make them more readable.