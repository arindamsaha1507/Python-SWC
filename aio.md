---
permalink: /aio/index.html
---

{% comment %}
<<<<<<< HEAD
As a maintainer, you don't need to edit this file.
If you notice that something doesn't work, please
=======
As a maintainer, you do not need to edit this file.
If you notice that something does not work, please 
>>>>>>> 7bcdf509
open an issue: https://github.com/carpentries/styles/issues/new
{% endcomment %}

{% include base_path.html %}

{% include aio-script.md %}<|MERGE_RESOLUTION|>--- conflicted
+++ resolved
@@ -3,13 +3,8 @@
 ---
 
 {% comment %}
-<<<<<<< HEAD
-As a maintainer, you don't need to edit this file.
-If you notice that something doesn't work, please
-=======
 As a maintainer, you do not need to edit this file.
 If you notice that something does not work, please 
->>>>>>> 7bcdf509
 open an issue: https://github.com/carpentries/styles/issues/new
 {% endcomment %}
 
