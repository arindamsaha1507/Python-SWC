---
title: Python Fundamentals
teaching: 20
exercises: 10
questions:
- "What basic data types can I work with in Python?"
- "How can I create a new variable in Python?"
- "How do I use a function?"
- "Can I change the value associated with a variable after I create it?"
objectives:
- "Assign values to variables."
keypoints:
- "Basic data types in Python include integers, strings, and floating-point numbers."
- "Use `variable = value` to assign a value to a variable in order to record it in memory."
- "Variables are created on demand whenever a value is assigned to them."
- "Use `print(something)` to display the value of `something`."
<<<<<<< HEAD
- "Use `# some kind of explanation` to add comments to programs."
=======
- "Built-in functions are always available to use."
>>>>>>> 94500b43
---

## Variables

Any Python interpreter can be used as a calculator:
~~~
3 + 5 * 4
~~~
{: .language-python}
~~~
23
~~~
{: .output}

This is great but not very interesting.
To do anything useful with data, we need to assign its value to a _variable_.
In Python, we can [assign]({{ page.root }}/reference.html#assign) a value to a
[variable]({{ page.root }}/reference.html#variable), using the equals sign `=`.
For example, we can track the weight of a patient who weighs 60 kilograms by
assigning the value `60` to a variable `weight_kg`:

~~~
weight_kg = 60
~~~
{: .language-python}

From now on, whenever we use `weight_kg`, Python will substitute the value we assigned to
it. In layperson's terms, **a variable is a name for a value**.

In Python, variable names:

 - can include letters, digits, and underscores
 - cannot start with a digit
 - are [case sensitive]({{ page.root }}/reference.html#case-sensitive).

This means that, for example:
 - `weight0` is a valid variable name, whereas `0weight` is not
 - `weight` and `Weight` are different variables

## Types of data
Python knows various types of data. Three common ones are:

* integer numbers
* floating point numbers, and
* strings.

In the example above, variable `weight_kg` has an integer value of `60`.
If we want to more precisely track the weight of our patient,
we can use a floating point value by executing:

~~~
weight_kg = 60.3
~~~
{: .language-python}

To create a string, we add single or double quotes around some text.
To identify and track a patient throughout our study,
we can assign each person a unique identifier by storing it in a string:

~~~
patient_id = '001'
~~~
{: .language-python}

## Using Variables in Python

Once we have data stored with variable names, we can make use of it in calculations.
We may want to store our patient's weight in pounds as well as kilograms:

~~~
weight_lb = 2.2 * weight_kg
~~~
{: .language-python}

We might decide to add a prefix to our patient identifier:

~~~
patient_id = 'inflam_' + patient_id
~~~
{: .language-python}

## Built-in Python functions

To carry out common tasks with data and variables in Python,
the language provides us with several built-in [functions]({{ page.root }}/reference.html#function).
To display information to the screen, we use the `print` function:

~~~
print(weight_lb)
print(patient_id)
~~~
{: .language-python}

~~~
132.66
inflam_001
~~~
{: .output}

When we want to make use of a function, referred to as calling the function,
we follow its name by parentheses. The parentheses are important:
if you leave them off, the function doesn't actually run!
Sometimes you will include values or variables inside the parentheses for the function to use.
In the case of `print`,
we use the parentheses to tell the function what value we want to display.
We will learn more about how functions work and how to create our own in later episodes.

We can display multiple things at once using only one `print` call:

~~~
print(patient_id, 'weight in kilograms:', weight_kg)
~~~
{: .language-python}
~~~
inflam_001 weight in kilograms: 60.3
~~~
{: .output}

We can also call a function inside of another
[function call]({{ page.root }}/reference.html#function-call).
For example, Python has a built-in function called `type` that tells you a value's data type:

~~~
print(type(60.3))
print(type(patient_id))
~~~
{: .language-python}

~~~
<class 'float'>
<class 'str'>
~~~
{: .output}

Moreover, we can do arithmetic with variables right inside the `print` function:

~~~
print('weight in pounds:', 2.2 * weight_kg)
~~~
{: .language-python}

~~~
weight in pounds: 132.66
~~~
{: .output}

The above command, however, did not change the value of `weight_kg`:
~~~
print(weight_kg)
~~~
{: .language-python}

~~~
60.3
~~~
{: .output}

To change the value of the `weight_kg` variable, we have to
**assign** `weight_kg` a new value using the equals `=` sign:

~~~
weight_kg = 65.0
print('weight in kilograms is now:', weight_kg)
~~~
{: .language-python}

~~~
weight in kilograms is now: 65.0
~~~
{: .output}

> ## Variables as Sticky Notes
>
> A variable in Python is analogous to a sticky note with a name written on it:
> assigning a value to a variable is like putting that sticky note on a particular value.
>
> ![Value of 65.0 with weight_kg label stuck on it](../fig/python-sticky-note-variables-01.svg)
>
> Using this analogy, we can investigate how assigning a value to one variable
> does **not** change values of other, seemingly related, variables.  For
> example, let's store the subject's weight in pounds in its own variable:
>
> ~~~
> # There are 2.2 pounds per kilogram
> weight_lb = 2.2 * weight_kg
> print('weight in kilograms:', weight_kg, 'and in pounds:', weight_lb)
> ~~~
> {: .language-python}
>
> ~~~
> weight in kilograms: 65.0 and in pounds: 143.0
> ~~~
> {: .output}
>
<<<<<<< HEAD
> Everything in a line of code following the '#' symbol is a
> [comment]({{ page.root }}/reference/#comment) that is ignored by Python.
> Comments allow programmers to leave explanatory notes for other
> programmers or their future selves.
>
> ![Value of 65.0 with weight_kg label stuck on it, and value of 143.0 with weight_lb label stuck on it](../fig/python-sticky-note-variables-02.svg)
=======
> ![Value of 65.0 with weight_kg label stuck on it, and value of 143.0 with weight_lb label
stuck on it](../fig/python-sticky-note-variables-02.svg)
>
> Similar to above, the expression `2.2 * weight_kg` is evaluated to `143.0`,
> and then this value is assigned to the variable `weight_lb` (i.e. the sticky
> note `weight_lb` is placed on `143.0`). At this point, each variable is
> "stuck" to completely distinct and unrelated values.
>>>>>>> 94500b43
>
> Let's now change `weight_kg`:
>
> ~~~
> weight_kg = 100.0
> print('weight in kilograms is now:', weight_kg, 'and weight in pounds is still:', weight_lb)
> ~~~
> {: .language-python}
>
> ~~~
> weight in kilograms is now: 100.0 and weight in pounds is still: 143.0
> ~~~
> {: .output}
>
> ![Value of 100.0 with label weight_kg stuck on it, and value of 143.0 with label weight_lb
stuck on it](../fig/python-sticky-note-variables-03.svg)
>
> Since `weight_lb` doesn't "remember" where its value comes from,
> it is not updated when we change `weight_kg`.
{: .callout}


> ## Check Your Understanding
>
> What values do the variables `mass` and `age` have after each of the following statements?
> Test your answer by executing the lines.
>
> ~~~
> mass = 47.5
> age = 122
> mass = mass * 2.0
> age = age - 20
> ~~~
> {: .language-python}
>
> > ## Solution
> > ~~~
> > `mass` holds a value of 47.5, `age` does not exist
> > `mass` still holds a value of 47.5, `age` holds a value of 122
> > `mass` now has a value of 95.0, `age`'s value is still 122
> > `mass` still has a value of 95.0, `age` now holds 102
> > ~~~
> > {: .output}
> {: .solution}
{: .challenge}

> ## Sorting Out References
>
> Python allows you to assign multiple values to multiple variables in one line by separating
> the variables and values with commas. What does the following program print out?
>
> ~~~
> first, second = 'Grace', 'Hopper'
> third, fourth = second, first
> print(third, fourth)
> ~~~
> {: .language-python}
>
> > ## Solution
> > ~~~
> > Hopper Grace
> > ~~~
> > {: .output}
> {: .solution}
{: .challenge}

> ## Seeing Data Types
>
> What are the data types of the following variables?
>
> ~~~
> planet = 'Earth'
> apples = 5
> distance = 10.5
> ~~~
> {: .language-python}
>
> > ## Solution
> > ~~~
> > print(type(planet))
> > print(type(apples))
> > print(type(distance))
> > ~~~
> > {: .language-python}
> >
> > ~~~
> > <class 'str'>
> > <class 'int'>
> > <class 'float'>
> > ~~~
> > {: .output}
> {: .solution}
{: .challenge}

{% include links.md %}<|MERGE_RESOLUTION|>--- conflicted
+++ resolved
@@ -14,11 +14,9 @@
 - "Use `variable = value` to assign a value to a variable in order to record it in memory."
 - "Variables are created on demand whenever a value is assigned to them."
 - "Use `print(something)` to display the value of `something`."
-<<<<<<< HEAD
 - "Use `# some kind of explanation` to add comments to programs."
-=======
 - "Built-in functions are always available to use."
->>>>>>> 94500b43
+
 ---
 
 ## Variables
@@ -213,22 +211,17 @@
 > ~~~
 > {: .output}
 >
-<<<<<<< HEAD
 > Everything in a line of code following the '#' symbol is a
 > [comment]({{ page.root }}/reference/#comment) that is ignored by Python.
 > Comments allow programmers to leave explanatory notes for other
 > programmers or their future selves.
->
+> 
 > ![Value of 65.0 with weight_kg label stuck on it, and value of 143.0 with weight_lb label stuck on it](../fig/python-sticky-note-variables-02.svg)
-=======
-> ![Value of 65.0 with weight_kg label stuck on it, and value of 143.0 with weight_lb label
-stuck on it](../fig/python-sticky-note-variables-02.svg)
 >
 > Similar to above, the expression `2.2 * weight_kg` is evaluated to `143.0`,
 > and then this value is assigned to the variable `weight_lb` (i.e. the sticky
 > note `weight_lb` is placed on `143.0`). At this point, each variable is
 > "stuck" to completely distinct and unrelated values.
->>>>>>> 94500b43
 >
 > Let's now change `weight_kg`:
 >
